--- conflicted
+++ resolved
@@ -1,8 +1,4 @@
-<<<<<<< HEAD
-include synctl
 include sytest-blacklist
-=======
->>>>>>> 6b26536a
 include LICENSE
 include VERSION
 include *.rst
@@ -56,8 +52,6 @@
 prune debian
 prune demo/etc
 prune docker
-<<<<<<< HEAD
-prune snap
 prune stubs
 
 exclude jenkins*
@@ -66,7 +60,4 @@
 # FIXME: we shouldn't have these templates here
 recursive-include res/templates-dinsic *.css
 recursive-include res/templates-dinsic *.html
-recursive-include res/templates-dinsic *.txt
-=======
-prune stubs
->>>>>>> 6b26536a
+recursive-include res/templates-dinsic *.txt