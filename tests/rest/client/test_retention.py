# Copyright 2019 New Vector Ltd
#
# Licensed under the Apache License, Version 2.0 (the "License");
# you may not use this file except in compliance with the License.
# You may obtain a copy of the License at
#
#     http://www.apache.org/licenses/LICENSE-2.0
#
# Unless required by applicable law or agreed to in writing, software
# distributed under the License is distributed on an "AS IS" BASIS,
# WITHOUT WARRANTIES OR CONDITIONS OF ANY KIND, either express or implied.
# See the License for the specific language governing permissions and
# limitations under the License.
from unittest.mock import Mock

from twisted.test.proto_helpers import MemoryReactor

from synapse.api.constants import EventTypes
from synapse.rest import admin
from synapse.rest.client import login, room
from synapse.server import HomeServer
from synapse.types import JsonDict
from synapse.util import Clock
from synapse.visibility import filter_events_for_client

from tests import unittest
from tests.unittest import override_config

one_hour_ms = 3600000
one_day_ms = one_hour_ms * 24


class RetentionTestCase(unittest.HomeserverTestCase):
    servlets = [
        admin.register_servlets,
        login.register_servlets,
        room.register_servlets,
    ]

    def make_homeserver(self, reactor: MemoryReactor, clock: Clock) -> HomeServer:
        config = self.default_config()
<<<<<<< HEAD
        config["default_room_version"] = "1"
        config["retention"] = {
=======

        # merge this default retention config with anything that was specified in
        # @override_config
        retention_config = {
>>>>>>> 6b26536a
            "enabled": True,
            "default_policy": {
                "min_lifetime": one_day_ms,
                "max_lifetime": one_day_ms * 3,
            },
            "allowed_lifetime_min": one_day_ms,
            "allowed_lifetime_max": one_day_ms * 3,
        }
        retention_config.update(config.get("retention", {}))
        config["retention"] = retention_config

        self.hs = self.setup_test_homeserver(config=config)

        return self.hs

    def prepare(self, reactor: MemoryReactor, clock: Clock, hs: HomeServer) -> None:
        self.user_id = self.register_user("user", "password")
        self.token = self.login("user", "password")

        self.store = self.hs.get_datastores().main
        self.serializer = self.hs.get_event_client_serializer()
        self.clock = self.hs.get_clock()

    def test_retention_event_purged_with_state_event(self) -> None:
        """Tests that expired events are correctly purged when the room's retention policy
        is defined by a state event.
        """
        room_id = self.helper.create_room_as(self.user_id, tok=self.token)

        # Set the room's retention period to 2 days.
        lifetime = one_day_ms * 2
        self.helper.send_state(
            room_id=room_id,
            event_type=EventTypes.Retention,
            body={"max_lifetime": lifetime},
            tok=self.token,
        )

        self._test_retention_event_purged(room_id, one_day_ms * 1.5)

    def test_retention_event_purged_with_state_event_outside_allowed(self) -> None:
        """Tests that the server configuration can override the policy for a room when
        running the purge jobs.
        """
        room_id = self.helper.create_room_as(self.user_id, tok=self.token)

        # Set a max_lifetime higher than the maximum allowed value.
        self.helper.send_state(
            room_id=room_id,
            event_type=EventTypes.Retention,
            body={"max_lifetime": one_day_ms * 4},
            tok=self.token,
        )

        # Check that the event is purged after waiting for the maximum allowed duration
        # instead of the one specified in the room's policy.
        self._test_retention_event_purged(room_id, one_day_ms * 1.5)

        # Set a max_lifetime lower than the minimum allowed value.
        self.helper.send_state(
            room_id=room_id,
            event_type=EventTypes.Retention,
            body={"max_lifetime": one_hour_ms},
            tok=self.token,
        )

        # Check that the event is purged after waiting for the minimum allowed duration
        # instead of the one specified in the room's policy.
        self._test_retention_event_purged(room_id, one_day_ms * 0.5)

    def test_retention_event_purged_without_state_event(self) -> None:
        """Tests that expired events are correctly purged when the room's retention policy
        is defined by the server's configuration's default retention policy.
        """
        room_id = self.helper.create_room_as(self.user_id, tok=self.token)

        self._test_retention_event_purged(room_id, one_day_ms * 2)

    @override_config({"retention": {"purge_jobs": [{"interval": "5d"}]}})
    def test_visibility(self) -> None:
        """Tests that synapse.visibility.filter_events_for_client correctly filters out
        outdated events, even if the purge job hasn't got to them yet.

        We do this by setting a very long time between purge jobs.
        """
        store = self.hs.get_datastores().main
        storage = self.hs.get_storage()
        room_id = self.helper.create_room_as(self.user_id, tok=self.token)

        # Send a first event, which should be filtered out at the end of the test.
        resp = self.helper.send(room_id=room_id, body="1", tok=self.token)
        first_event_id = resp.get("event_id")

        # Advance the time by 2 days. We're using the default retention policy, therefore
        # after this the first event will still be valid.
        self.reactor.advance(one_day_ms * 2 / 1000)

        # Send another event, which shouldn't get filtered out.
        resp = self.helper.send(room_id=room_id, body="2", tok=self.token)
        valid_event_id = resp.get("event_id")

        # Advance the time by another 2 days. After this, the first event should be
        # outdated but not the second one.
        self.reactor.advance(one_day_ms * 2 / 1000)

        # Fetch the events, and run filter_events_for_client on them
        events = self.get_success(
            store.get_events_as_list([first_event_id, valid_event_id])
        )
        self.assertEqual(2, len(events), "events retrieved from database")
        filtered_events = self.get_success(
            filter_events_for_client(storage, self.user_id, events)
        )

        # We should only get one event back.
        self.assertEqual(len(filtered_events), 1, filtered_events)
        # That event should be the second, not outdated event.
        self.assertEqual(filtered_events[0].event_id, valid_event_id, filtered_events)

    def _test_retention_event_purged(self, room_id: str, increment: float) -> None:
        """Run the following test scenario to test the message retention policy support:

        1. Send event 1
        2. Increment time by `increment`
        3. Send event 2
        4. Increment time by `increment`
        5. Check that event 1 has been purged
        6. Check that event 2 has not been purged
        7. Check that state events that were sent before event 1 aren't purged.
        The main reason for sending a second event is because currently Synapse won't
        purge the latest message in a room because it would otherwise result in a lack of
        forward extremities for this room. It's also a good thing to ensure the purge jobs
        aren't too greedy and purge messages they shouldn't.

        Args:
            room_id: The ID of the room to test retention in.
            increment: The number of milliseconds to advance the clock each time. Must be
                defined so that events in the room aren't purged if they are `increment`
                old but are purged if they are `increment * 2` old.
        """
        # Get the create event to, later, check that we can still access it.
        message_handler = self.hs.get_message_handler()
        create_event = self.get_success(
            message_handler.get_room_data(
                self.user_id, room_id, EventTypes.Create, state_key=""
            )
        )

        # Send a first event to the room. This is the event we'll want to be purged at the
        # end of the test.
        resp = self.helper.send(room_id=room_id, body="1", tok=self.token)

        expired_event_id = resp.get("event_id")
        assert expired_event_id is not None

        # Check that we can retrieve the event.
        expired_event = self.get_event(expired_event_id)
        self.assertEqual(
            expired_event.get("content", {}).get("body"), "1", expired_event
        )

        # Advance the time.
        self.reactor.advance(increment / 1000)

        # Send another event. We need this because the purge job won't purge the most
        # recent event in the room.
        resp = self.helper.send(room_id=room_id, body="2", tok=self.token)

        valid_event_id = resp.get("event_id")
        assert valid_event_id is not None

        # Advance the time again. Now our first event should have expired but our second
        # one should still be kept.
        self.reactor.advance(increment / 1000)

        # Check that the first event has been purged from the database, i.e. that we
        # can't retrieve it anymore, because it has expired.
        self.get_event(expired_event_id, expect_none=True)

        # Check that the event that hasn't expired can still be retrieved.
        valid_event = self.get_event(valid_event_id)
        self.assertEqual(valid_event.get("content", {}).get("body"), "2", valid_event)

        # Check that we can still access state events that were sent before the event that
        # has been purged.
        self.get_event(room_id, create_event.event_id)

    def get_event(self, event_id: str, expect_none: bool = False) -> JsonDict:
        event = self.get_success(self.store.get_event(event_id, allow_none=True))

        if expect_none:
            self.assertIsNone(event)
            return {}

        self.assertIsNotNone(event)

        time_now = self.clock.time_msec()
        serialized = self.serializer.serialize_event(event, time_now)

        return serialized


class RetentionNoDefaultPolicyTestCase(unittest.HomeserverTestCase):
    servlets = [
        admin.register_servlets,
        login.register_servlets,
        room.register_servlets,
    ]

    def make_homeserver(self, reactor: MemoryReactor, clock: Clock) -> HomeServer:
        config = self.default_config()
        config["default_room_version"] = "1"
        config["retention"] = {
            "enabled": True,
        }

        mock_federation_client = Mock(spec=["backfill"])

        self.hs = self.setup_test_homeserver(
            config=config,
            federation_client=mock_federation_client,
        )
        return self.hs

    def prepare(self, reactor: MemoryReactor, clock: Clock, hs: HomeServer) -> None:
        self.user_id = self.register_user("user", "password")
        self.token = self.login("user", "password")

    def test_no_default_policy(self) -> None:
        """Tests that an event doesn't get expired if there is neither a default retention
        policy nor a policy specific to the room.
        """
        room_id = self.helper.create_room_as(self.user_id, tok=self.token)

        self._test_retention(room_id)

    def test_state_policy(self) -> None:
        """Tests that an event gets correctly expired if there is no default retention
        policy but there's a policy specific to the room.
        """
        room_id = self.helper.create_room_as(self.user_id, tok=self.token)

        # Set the maximum lifetime to 35 days so that the first event gets expired but not
        # the second one.
        self.helper.send_state(
            room_id=room_id,
            event_type=EventTypes.Retention,
            body={"max_lifetime": one_day_ms * 35},
            tok=self.token,
        )

        self._test_retention(room_id, expected_code_for_first_event=404)

    def _test_retention(
        self, room_id: str, expected_code_for_first_event: int = 200
    ) -> None:
        # Send a first event to the room. This is the event we'll want to be purged at the
        # end of the test.
        resp = self.helper.send(room_id=room_id, body="1", tok=self.token)

        first_event_id = resp.get("event_id")
        assert first_event_id is not None

        # Check that we can retrieve the event.
        expired_event = self.get_event(room_id, first_event_id)
        self.assertEqual(
            expired_event.get("content", {}).get("body"), "1", expired_event
        )

        # Advance the time by a month.
        self.reactor.advance(one_day_ms * 30 / 1000)

        # Send another event. We need this because the purge job won't purge the most
        # recent event in the room.
        resp = self.helper.send(room_id=room_id, body="2", tok=self.token)

        second_event_id = resp.get("event_id")
        assert second_event_id is not None

        # Advance the time by another month.
        self.reactor.advance(one_day_ms * 30 / 1000)

        # Check if the event has been purged from the database.
        first_event = self.get_event(
            room_id, first_event_id, expected_code=expected_code_for_first_event
        )

        if expected_code_for_first_event == 200:
            self.assertEqual(
                first_event.get("content", {}).get("body"), "1", first_event
            )

        # Check that the event that hasn't been purged can still be retrieved.
        second_event = self.get_event(room_id, second_event_id)
        self.assertEqual(second_event.get("content", {}).get("body"), "2", second_event)

    def get_event(
        self, room_id: str, event_id: str, expected_code: int = 200
    ) -> JsonDict:
        url = "/_matrix/client/r0/rooms/%s/event/%s" % (room_id, event_id)

        channel = self.make_request("GET", url, access_token=self.token)

        self.assertEqual(channel.code, expected_code, channel.result)

        return channel.json_body<|MERGE_RESOLUTION|>--- conflicted
+++ resolved
@@ -39,15 +39,11 @@
 
     def make_homeserver(self, reactor: MemoryReactor, clock: Clock) -> HomeServer:
         config = self.default_config()
-<<<<<<< HEAD
+
         config["default_room_version"] = "1"
-        config["retention"] = {
-=======
-
         # merge this default retention config with anything that was specified in
         # @override_config
         retention_config = {
->>>>>>> 6b26536a
             "enabled": True,
             "default_policy": {
                 "min_lifetime": one_day_ms,
