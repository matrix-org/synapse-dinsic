--- conflicted
+++ resolved
@@ -23,17 +23,11 @@
 from synapse.api.constants import EventTypes, JoinRules, RoomCreationPreset
 from synapse.rest import admin
 from synapse.rest.client.v1 import login, room
-<<<<<<< HEAD
 from synapse.third_party_rules.access_rules import (
-    ACCESS_RULE_DIRECT,
-    ACCESS_RULE_RESTRICTED,
-    ACCESS_RULE_UNRESTRICTED,
     ACCESS_RULES_TYPE,
+    AccessRules,
     RoomAccessRules,
 )
-=======
-from synapse.third_party_rules.access_rules import ACCESS_RULES_TYPE, AccessRules
->>>>>>> 3d1c941a
 
 from tests import unittest
 
@@ -163,7 +157,7 @@
         """Tests that a room created with no power level overrides instead uses the dinum
         defaults
         """
-        room_id = self.create_room(direct=True, rule=ACCESS_RULE_DIRECT)
+        room_id = self.create_room(direct=True, rule=AccessRules.DIRECT)
         power_levels = self.helper.get_state(room_id, "m.room.power_levels", self.tok)
 
         # Inviting another user should require PL50, even in private rooms
@@ -179,7 +173,7 @@
 
         self.create_room(
             direct=True,
-            rule=ACCESS_RULE_DIRECT,
+            rule=AccessRules.DIRECT,
             initial_state=[
                 {"type": "m.room.power_levels", "content": modified_power_levels}
             ],
@@ -192,7 +186,7 @@
         """
         # Creates a room with the default power levels
         room_id = self.create_room(
-            direct=True, rule=ACCESS_RULE_DIRECT, expected_code=200,
+            direct=True, rule=AccessRules.DIRECT, expected_code=200,
         )
 
         # Attempt to drop invite and state_default power levels after the fact
