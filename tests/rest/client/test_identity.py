# Copyright 2019 New Vector Ltd
#
# Licensed under the Apache License, Version 2.0 (the "License");
# you may not use this file except in compliance with the License.
# You may obtain a copy of the License at
#
#     http://www.apache.org/licenses/LICENSE-2.0
#
# Unless required by applicable law or agreed to in writing, software
# distributed under the License is distributed on an "AS IS" BASIS,
# WITHOUT WARRANTIES OR CONDITIONS OF ANY KIND, either express or implied.
# See the License for the specific language governing permissions and
# limitations under the License.

<<<<<<< HEAD
from unittest.mock import Mock

from twisted.internet import defer

import synapse.rest.admin
from synapse.rest.client import account, login, room
=======
import json
from http import HTTPStatus

from twisted.test.proto_helpers import MemoryReactor

import synapse.rest.admin
from synapse.rest.client import login, room
from synapse.server import HomeServer
from synapse.util import Clock
>>>>>>> 78b99de7

from tests import unittest


class IdentityDisabledTestCase(unittest.HomeserverTestCase):
    """Tests that 3PID lookup attempts fail when the HS's config disallows them."""

    servlets = [
        account.register_servlets,
        synapse.rest.admin.register_servlets_for_client_rest_resource,
        room.register_servlets,
        login.register_servlets,
    ]

    def make_homeserver(self, reactor: MemoryReactor, clock: Clock) -> HomeServer:

        config = self.default_config()
        config["trusted_third_party_id_servers"] = ["testis"]
        config["enable_3pid_lookup"] = False
        self.hs = self.setup_test_homeserver(config=config)

        return self.hs

<<<<<<< HEAD
    def prepare(self, reactor, clock, hs):
        self.user_id = self.register_user("kermit", "monkey")
        self.tok = self.login("kermit", "monkey")

    def test_3pid_invite_disabled(self):
        channel = self.make_request(b"POST", "/createRoom", {}, access_token=self.tok)
        self.assertEquals(channel.result["code"], b"200", channel.result)
        room_id = channel.json_body["room_id"]

        data = {
            "id_server": "testis",
            "medium": "email",
            "address": "test@example.com",
        }
        request_url = ("/rooms/%s/invite" % (room_id)).encode("ascii")
        channel = self.make_request(b"POST", request_url, data, access_token=self.tok)
        self.assertEquals(channel.result["code"], b"403", channel.result)

    def test_3pid_lookup_disabled(self):
=======
    def test_3pid_lookup_disabled(self) -> None:
>>>>>>> 78b99de7
        self.hs.config.registration.enable_3pid_lookup = False

        url = (
            "/_matrix/client/unstable/account/3pid/lookup"
            "?id_server=testis&medium=email&address=foo@bar.baz"
        )
        channel = self.make_request("GET", url, access_token=self.tok)
        self.assertEqual(channel.result["code"], b"403", channel.result)

    def test_3pid_bulk_lookup_disabled(self):
        url = "/_matrix/client/unstable/account/3pid/bulk_lookup"
        data = {
            "id_server": "testis",
            "threepids": [["email", "foo@bar.baz"], ["email", "john.doe@matrix.org"]],
        }
        channel = self.make_request("POST", url, data, access_token=self.tok)
        self.assertEqual(channel.result["code"], b"403", channel.result)


class IdentityEnabledTestCase(unittest.HomeserverTestCase):
    """Tests that 3PID lookup attempts succeed when the HS's config allows them."""

    servlets = [
        account.register_servlets,
        synapse.rest.admin.register_servlets_for_client_rest_resource,
        room.register_servlets,
        login.register_servlets,
    ]

<<<<<<< HEAD
    def make_homeserver(self, reactor, clock):

        config = self.default_config()
        config["enable_3pid_lookup"] = True
        config["trusted_third_party_id_servers"] = ["testis"]

        mock_http_client = Mock(spec=["get_json", "post_json_get_json"])
        mock_http_client.get_json.return_value = defer.succeed({"mxid": "@f:test"})
        mock_http_client.post_json_get_json.return_value = defer.succeed({})

        self.hs = self.setup_test_homeserver(
            config=config, simple_http_client=mock_http_client
        )

        # TODO: This class does not use a singleton to get it's http client
        # This should be fixed for easier testing
        # https://github.com/matrix-org/synapse-dinsic/issues/26
        self.hs.get_identity_handler().http_client = mock_http_client

        return self.hs

    def prepare(self, reactor, clock, hs):
        self.user_id = self.register_user("kermit", "monkey")
        self.tok = self.login("kermit", "monkey")

    def test_3pid_invite_enabled(self):
        channel = self.make_request(
            b"POST", "/createRoom", b"{}", access_token=self.tok
        )
        self.assertEquals(channel.result["code"], b"200", channel.result)
=======
        channel = self.make_request(b"POST", "/createRoom", b"{}", access_token=tok)
        self.assertEqual(channel.code, HTTPStatus.OK, channel.result)
>>>>>>> 78b99de7
        room_id = channel.json_body["room_id"]

        data = {
            "id_server": "testis",
            "medium": "email",
            "address": "test@example.com",
        }
        request_url = ("/rooms/%s/invite" % (room_id)).encode("ascii")
        channel = self.make_request(b"POST", request_url, data, access_token=self.tok)

        get_json = self.hs.get_identity_handler().http_client.get_json
        get_json.assert_called_once_with(
            "https://testis/_matrix/identity/api/v1/lookup",
            {"address": "test@example.com", "medium": "email"},
        )
        self.assertEquals(channel.result["code"], b"200", channel.result)

    def test_3pid_lookup_enabled(self):
        url = (
            "/_matrix/client/unstable/account/3pid/lookup"
            "?id_server=testis&medium=email&address=foo@bar.baz"
        )
<<<<<<< HEAD
        self.make_request("GET", url, access_token=self.tok)

        get_json = self.hs.get_simple_http_client().get_json
        get_json.assert_called_once_with(
            "https://testis/_matrix/identity/api/v1/lookup",
            {"address": "foo@bar.baz", "medium": "email"},
        )

    def test_3pid_bulk_lookup_enabled(self):
        url = "/_matrix/client/unstable/account/3pid/bulk_lookup"
        data = {
            "id_server": "testis",
            "threepids": [["email", "foo@bar.baz"], ["email", "john.doe@matrix.org"]],
        }
        self.make_request("POST", url, data, access_token=self.tok)

        post_json = self.hs.get_simple_http_client().post_json_get_json
        post_json.assert_called_once_with(
            "https://testis/_matrix/identity/api/v1/bulk_lookup",
            {"threepids": [["email", "foo@bar.baz"], ["email", "john.doe@matrix.org"]]},
        )
=======
        self.assertEqual(channel.code, HTTPStatus.FORBIDDEN, channel.result)
>>>>>>> 78b99de7
<|MERGE_RESOLUTION|>--- conflicted
+++ resolved
@@ -12,24 +12,18 @@
 # See the License for the specific language governing permissions and
 # limitations under the License.
 
-<<<<<<< HEAD
+import json
+from http import HTTPStatus
+
+from twisted.test.proto_helpers import MemoryReactor
 from unittest.mock import Mock
 
 from twisted.internet import defer
 
 import synapse.rest.admin
-from synapse.rest.client import account, login, room
-=======
-import json
-from http import HTTPStatus
-
-from twisted.test.proto_helpers import MemoryReactor
-
-import synapse.rest.admin
-from synapse.rest.client import login, room
 from synapse.server import HomeServer
 from synapse.util import Clock
->>>>>>> 78b99de7
+from synapse.rest.client import account, login, room
 
 from tests import unittest
 
@@ -53,7 +47,6 @@
 
         return self.hs
 
-<<<<<<< HEAD
     def prepare(self, reactor, clock, hs):
         self.user_id = self.register_user("kermit", "monkey")
         self.tok = self.login("kermit", "monkey")
@@ -73,9 +66,6 @@
         self.assertEquals(channel.result["code"], b"403", channel.result)
 
     def test_3pid_lookup_disabled(self):
-=======
-    def test_3pid_lookup_disabled(self) -> None:
->>>>>>> 78b99de7
         self.hs.config.registration.enable_3pid_lookup = False
 
         url = (
@@ -105,7 +95,6 @@
         login.register_servlets,
     ]
 
-<<<<<<< HEAD
     def make_homeserver(self, reactor, clock):
 
         config = self.default_config()
@@ -136,10 +125,6 @@
             b"POST", "/createRoom", b"{}", access_token=self.tok
         )
         self.assertEquals(channel.result["code"], b"200", channel.result)
-=======
-        channel = self.make_request(b"POST", "/createRoom", b"{}", access_token=tok)
-        self.assertEqual(channel.code, HTTPStatus.OK, channel.result)
->>>>>>> 78b99de7
         room_id = channel.json_body["room_id"]
 
         data = {
@@ -162,7 +147,6 @@
             "/_matrix/client/unstable/account/3pid/lookup"
             "?id_server=testis&medium=email&address=foo@bar.baz"
         )
-<<<<<<< HEAD
         self.make_request("GET", url, access_token=self.tok)
 
         get_json = self.hs.get_simple_http_client().get_json
@@ -183,7 +167,4 @@
         post_json.assert_called_once_with(
             "https://testis/_matrix/identity/api/v1/bulk_lookup",
             {"threepids": [["email", "foo@bar.baz"], ["email", "john.doe@matrix.org"]]},
-        )
-=======
-        self.assertEqual(channel.code, HTTPStatus.FORBIDDEN, channel.result)
->>>>>>> 78b99de7
+        )