--- conflicted
+++ resolved
@@ -12,24 +12,18 @@
 # See the License for the specific language governing permissions and
 # limitations under the License.
 
-<<<<<<< HEAD
+import json
+from http import HTTPStatus
+
+from twisted.test.proto_helpers import MemoryReactor
 from unittest.mock import Mock
 
 from twisted.internet import defer
 
 import synapse.rest.admin
-from synapse.rest.client import account, login, room
-=======
-import json
-from http import HTTPStatus
-
-from twisted.test.proto_helpers import MemoryReactor
-
-import synapse.rest.admin
 from synapse.rest.client import login, room
 from synapse.server import HomeServer
 from synapse.util import Clock
->>>>>>> b1989ced
 
 from tests import unittest
 
@@ -53,7 +47,6 @@
 
         return self.hs
 
-<<<<<<< HEAD
     def prepare(self, reactor, clock, hs):
         self.user_id = self.register_user("kermit", "monkey")
         self.tok = self.login("kermit", "monkey")
@@ -72,10 +65,7 @@
         channel = self.make_request(b"POST", request_url, data, access_token=self.tok)
         self.assertEquals(channel.result["code"], b"403", channel.result)
 
-    def test_3pid_lookup_disabled(self):
-=======
     def test_3pid_lookup_disabled(self) -> None:
->>>>>>> b1989ced
         self.hs.config.registration.enable_3pid_lookup = False
 
         url = (
@@ -105,7 +95,6 @@
         login.register_servlets,
     ]
 
-<<<<<<< HEAD
     def make_homeserver(self, reactor, clock):
 
         config = self.default_config()
@@ -132,14 +121,8 @@
         self.tok = self.login("kermit", "monkey")
 
     def test_3pid_invite_enabled(self):
-        channel = self.make_request(
-            b"POST", "/createRoom", b"{}", access_token=self.tok
-        )
-        self.assertEquals(channel.result["code"], b"200", channel.result)
-=======
         channel = self.make_request(b"POST", "/createRoom", b"{}", access_token=tok)
         self.assertEqual(channel.code, HTTPStatus.OK, channel.result)
->>>>>>> b1989ced
         room_id = channel.json_body["room_id"]
 
         data = {
@@ -162,7 +145,6 @@
             "/_matrix/client/unstable/account/3pid/lookup"
             "?id_server=testis&medium=email&address=foo@bar.baz"
         )
-<<<<<<< HEAD
         self.make_request("GET", url, access_token=self.tok)
 
         get_json = self.hs.get_simple_http_client().get_json
@@ -177,13 +159,11 @@
             "id_server": "testis",
             "threepids": [["email", "foo@bar.baz"], ["email", "john.doe@matrix.org"]],
         }
-        self.make_request("POST", url, data, access_token=self.tok)
+        channel = self.make_request("POST", url, data, access_token=self.tok)
 
         post_json = self.hs.get_simple_http_client().post_json_get_json
         post_json.assert_called_once_with(
             "https://testis/_matrix/identity/api/v1/bulk_lookup",
             {"threepids": [["email", "foo@bar.baz"], ["email", "john.doe@matrix.org"]]},
         )
-=======
-        self.assertEqual(channel.code, HTTPStatus.FORBIDDEN, channel.result)
->>>>>>> b1989ced
+        self.assertEqual(channel.code, HTTPStatus.FORBIDDEN, channel.result)