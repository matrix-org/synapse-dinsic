# Copyright 2014-2016 OpenMarket Ltd
# Copyright 2017-2018 New Vector Ltd
# Copyright 2019 The Matrix.org Foundation C.I.C.
#
# Licensed under the Apache License, Version 2.0 (the "License");
# you may not use this file except in compliance with the License.
# You may obtain a copy of the License at
#
#     http://www.apache.org/licenses/LICENSE-2.0
#
# Unless required by applicable law or agreed to in writing, software
# distributed under the License is distributed on an "AS IS" BASIS,
# WITHOUT WARRANTIES OR CONDITIONS OF ANY KIND, either express or implied.
# See the License for the specific language governing permissions and
# limitations under the License.
import datetime
import json
import os
<<<<<<< HEAD
import os.path
import tempfile
from unittest.mock import Mock

import pkg_resources

from twisted.internet import defer
=======
from typing import Any, Dict, List, Tuple

import pkg_resources

from twisted.test.proto_helpers import MemoryReactor
>>>>>>> b1989ced

import synapse.rest.admin
from synapse.api.constants import APP_SERVICE_REGISTRATION_TYPE, LoginType
from synapse.api.errors import Codes
from synapse.appservice import ApplicationService
<<<<<<< HEAD
from synapse.rest.client import (
    account,
    account_validity,
    login,
    logout,
    profile,
    register,
    room,
    sync,
    user_directory,
)
=======
from synapse.rest.client import account, account_validity, login, logout, register, sync
from synapse.server import HomeServer
>>>>>>> b1989ced
from synapse.storage._base import db_to_json
from synapse.types import JsonDict
from synapse.util import Clock

from tests import unittest
from tests.unittest import override_config


class RegisterRestServletTestCase(unittest.HomeserverTestCase):

    servlets = [
        login.register_servlets,
        register.register_servlets,
        synapse.rest.admin.register_servlets,
    ]
    url = b"/_matrix/client/r0/register"

    def default_config(self) -> Dict[str, Any]:
        config = super().default_config()
        config["allow_guest_access"] = True
        return config

    def test_POST_appservice_registration_valid(self) -> None:
        user_id = "@as_user_kermit:test"
        as_token = "i_am_an_app_service"

        appservice = ApplicationService(
            as_token,
            self.hs.config.server.server_name,
            id="1234",
            namespaces={"users": [{"regex": r"@as_user.*", "exclusive": True}]},
            sender="@as:test",
        )

        self.hs.get_datastores().main.services_cache.append(appservice)
        request_data = json.dumps(
            {"username": "as_user_kermit", "type": APP_SERVICE_REGISTRATION_TYPE}
        )

        channel = self.make_request(
            b"POST", self.url + b"?access_token=i_am_an_app_service", request_data
        )

        self.assertEqual(channel.result["code"], b"200", channel.result)
        det_data = {"user_id": user_id, "home_server": self.hs.hostname}
        self.assertDictContainsSubset(det_data, channel.json_body)

    def test_POST_appservice_registration_no_type(self) -> None:
        as_token = "i_am_an_app_service"

        appservice = ApplicationService(
            as_token,
            self.hs.config.server.server_name,
            id="1234",
            namespaces={"users": [{"regex": r"@as_user.*", "exclusive": True}]},
            sender="@as:test",
        )

        self.hs.get_datastores().main.services_cache.append(appservice)
        request_data = json.dumps({"username": "as_user_kermit"})

        channel = self.make_request(
            b"POST", self.url + b"?access_token=i_am_an_app_service", request_data
        )

        self.assertEqual(channel.result["code"], b"400", channel.result)

    def test_POST_appservice_registration_invalid(self) -> None:
        self.appservice = None  # no application service exists
        request_data = json.dumps(
            {"username": "kermit", "type": APP_SERVICE_REGISTRATION_TYPE}
        )
        channel = self.make_request(
            b"POST", self.url + b"?access_token=i_am_an_app_service", request_data
        )

        self.assertEqual(channel.result["code"], b"401", channel.result)

    def test_POST_bad_password(self) -> None:
        request_data = json.dumps({"username": "kermit", "password": 666})
        channel = self.make_request(b"POST", self.url, request_data)

        self.assertEqual(channel.result["code"], b"400", channel.result)
        self.assertEqual(channel.json_body["error"], "Invalid password")

<<<<<<< HEAD
    def test_POST_user_valid(self):
=======
    def test_POST_bad_username(self) -> None:
        request_data = json.dumps({"username": 777, "password": "monkey"})
        channel = self.make_request(b"POST", self.url, request_data)

        self.assertEqual(channel.result["code"], b"400", channel.result)
        self.assertEqual(channel.json_body["error"], "Invalid username")

    def test_POST_user_valid(self) -> None:
>>>>>>> b1989ced
        user_id = "@kermit:test"
        device_id = "frogfone"
        params = {
            "username": "kermit",
            "password": "monkey",
            "device_id": device_id,
            "auth": {"type": LoginType.DUMMY},
        }
        request_data = json.dumps(params)
        channel = self.make_request(b"POST", self.url, request_data)

        det_data = {
            "user_id": user_id,
            "home_server": self.hs.hostname,
            "device_id": device_id,
        }
        self.assertEqual(channel.result["code"], b"200", channel.result)
        self.assertDictContainsSubset(det_data, channel.json_body)

    @override_config({"enable_registration": False})
    def test_POST_disabled_registration(self) -> None:
        request_data = json.dumps({"username": "kermit", "password": "monkey"})
        self.auth_result = (None, {"username": "kermit", "password": "monkey"}, None)

        channel = self.make_request(b"POST", self.url, request_data)

        self.assertEqual(channel.result["code"], b"403", channel.result)
        self.assertEqual(channel.json_body["error"], "Registration has been disabled")
        self.assertEqual(channel.json_body["errcode"], "M_FORBIDDEN")

    def test_POST_guest_registration(self) -> None:
        self.hs.config.key.macaroon_secret_key = "test"
        self.hs.config.registration.allow_guest_access = True

        channel = self.make_request(b"POST", self.url + b"?kind=guest", b"{}")

        det_data = {"home_server": self.hs.hostname, "device_id": "guest_device"}
        self.assertEqual(channel.result["code"], b"200", channel.result)
        self.assertDictContainsSubset(det_data, channel.json_body)

    def test_POST_disabled_guest_registration(self) -> None:
        self.hs.config.registration.allow_guest_access = False

        channel = self.make_request(b"POST", self.url + b"?kind=guest", b"{}")

        self.assertEqual(channel.result["code"], b"403", channel.result)
        self.assertEqual(channel.json_body["error"], "Guest access is disabled")

    @override_config({"rc_registration": {"per_second": 0.17, "burst_count": 5}})
    def test_POST_ratelimiting_guest(self) -> None:
        for i in range(0, 6):
            url = self.url + b"?kind=guest"
            channel = self.make_request(b"POST", url, b"{}")

            if i == 5:
                self.assertEqual(channel.result["code"], b"429", channel.result)
                retry_after_ms = int(channel.json_body["retry_after_ms"])
            else:
                self.assertEqual(channel.result["code"], b"200", channel.result)

        self.reactor.advance(retry_after_ms / 1000.0 + 1.0)

        channel = self.make_request(b"POST", self.url + b"?kind=guest", b"{}")

        self.assertEqual(channel.result["code"], b"200", channel.result)

    @override_config({"rc_registration": {"per_second": 0.17, "burst_count": 5}})
    def test_POST_ratelimiting(self) -> None:
        for i in range(0, 6):
            params = {
                "username": "kermit" + str(i),
                "password": "monkey",
                "device_id": "frogfone",
                "auth": {"type": LoginType.DUMMY},
            }
            request_data = json.dumps(params)
            channel = self.make_request(b"POST", self.url, request_data)

            if i == 5:
                self.assertEqual(channel.result["code"], b"429", channel.result)
                retry_after_ms = int(channel.json_body["retry_after_ms"])
            else:
                self.assertEqual(channel.result["code"], b"200", channel.result)

        self.reactor.advance(retry_after_ms / 1000.0 + 1.0)

        channel = self.make_request(b"POST", self.url + b"?kind=guest", b"{}")

        self.assertEqual(channel.result["code"], b"200", channel.result)

    @override_config({"registration_requires_token": True})
    def test_POST_registration_requires_token(self) -> None:
        username = "kermit"
        device_id = "frogfone"
        token = "abcd"
        store = self.hs.get_datastores().main
        self.get_success(
            store.db_pool.simple_insert(
                "registration_tokens",
                {
                    "token": token,
                    "uses_allowed": None,
                    "pending": 0,
                    "completed": 0,
                    "expiry_time": None,
                },
            )
        )
        params: JsonDict = {
            "username": username,
            "password": "monkey",
            "device_id": device_id,
        }

        # Request without auth to get flows and session
        channel = self.make_request(b"POST", self.url, json.dumps(params))
        self.assertEqual(channel.result["code"], b"401", channel.result)
        flows = channel.json_body["flows"]
        # Synapse adds a dummy stage to differentiate flows where otherwise one
        # flow would be a subset of another flow.
        self.assertCountEqual(
            [[LoginType.REGISTRATION_TOKEN, LoginType.DUMMY]],
            (f["stages"] for f in flows),
        )
        session = channel.json_body["session"]

        # Do the registration token stage and check it has completed
        params["auth"] = {
            "type": LoginType.REGISTRATION_TOKEN,
            "token": token,
            "session": session,
        }
        request_data = json.dumps(params)
        channel = self.make_request(b"POST", self.url, request_data)
        self.assertEqual(channel.result["code"], b"401", channel.result)
        completed = channel.json_body["completed"]
        self.assertCountEqual([LoginType.REGISTRATION_TOKEN], completed)

        # Do the m.login.dummy stage and check registration was successful
        params["auth"] = {
            "type": LoginType.DUMMY,
            "session": session,
        }
        request_data = json.dumps(params)
        channel = self.make_request(b"POST", self.url, request_data)
        det_data = {
            "user_id": f"@{username}:{self.hs.hostname}",
            "home_server": self.hs.hostname,
            "device_id": device_id,
        }
        self.assertEqual(channel.result["code"], b"200", channel.result)
        self.assertDictContainsSubset(det_data, channel.json_body)

        # Check the `completed` counter has been incremented and pending is 0
        res = self.get_success(
            store.db_pool.simple_select_one(
                "registration_tokens",
                keyvalues={"token": token},
                retcols=["pending", "completed"],
            )
        )
        self.assertEqual(res["completed"], 1)
        self.assertEqual(res["pending"], 0)

    @override_config({"registration_requires_token": True})
    def test_POST_registration_token_invalid(self) -> None:
        params: JsonDict = {
            "username": "kermit",
            "password": "monkey",
        }
        # Request without auth to get session
        channel = self.make_request(b"POST", self.url, json.dumps(params))
        session = channel.json_body["session"]

        # Test with token param missing (invalid)
        params["auth"] = {
            "type": LoginType.REGISTRATION_TOKEN,
            "session": session,
        }
        channel = self.make_request(b"POST", self.url, json.dumps(params))
        self.assertEqual(channel.result["code"], b"401", channel.result)
        self.assertEqual(channel.json_body["errcode"], Codes.MISSING_PARAM)
        self.assertEqual(channel.json_body["completed"], [])

        # Test with non-string (invalid)
        params["auth"]["token"] = 1234
        channel = self.make_request(b"POST", self.url, json.dumps(params))
        self.assertEqual(channel.result["code"], b"401", channel.result)
        self.assertEqual(channel.json_body["errcode"], Codes.INVALID_PARAM)
        self.assertEqual(channel.json_body["completed"], [])

        # Test with unknown token (invalid)
        params["auth"]["token"] = "1234"
        channel = self.make_request(b"POST", self.url, json.dumps(params))
        self.assertEqual(channel.result["code"], b"401", channel.result)
        self.assertEqual(channel.json_body["errcode"], Codes.UNAUTHORIZED)
        self.assertEqual(channel.json_body["completed"], [])

    @override_config({"registration_requires_token": True})
    def test_POST_registration_token_limit_uses(self) -> None:
        token = "abcd"
        store = self.hs.get_datastores().main
        # Create token that can be used once
        self.get_success(
            store.db_pool.simple_insert(
                "registration_tokens",
                {
                    "token": token,
                    "uses_allowed": 1,
                    "pending": 0,
                    "completed": 0,
                    "expiry_time": None,
                },
            )
        )
        params1: JsonDict = {"username": "bert", "password": "monkey"}
        params2: JsonDict = {"username": "ernie", "password": "monkey"}
        # Do 2 requests without auth to get two session IDs
        channel1 = self.make_request(b"POST", self.url, json.dumps(params1))
        session1 = channel1.json_body["session"]
        channel2 = self.make_request(b"POST", self.url, json.dumps(params2))
        session2 = channel2.json_body["session"]

        # Use token with session1 and check `pending` is 1
        params1["auth"] = {
            "type": LoginType.REGISTRATION_TOKEN,
            "token": token,
            "session": session1,
        }
        self.make_request(b"POST", self.url, json.dumps(params1))
        # Repeat request to make sure pending isn't increased again
        self.make_request(b"POST", self.url, json.dumps(params1))
        pending = self.get_success(
            store.db_pool.simple_select_one_onecol(
                "registration_tokens",
                keyvalues={"token": token},
                retcol="pending",
            )
        )
        self.assertEqual(pending, 1)

        # Check auth fails when using token with session2
        params2["auth"] = {
            "type": LoginType.REGISTRATION_TOKEN,
            "token": token,
            "session": session2,
        }
        channel = self.make_request(b"POST", self.url, json.dumps(params2))
        self.assertEqual(channel.result["code"], b"401", channel.result)
        self.assertEqual(channel.json_body["errcode"], Codes.UNAUTHORIZED)
        self.assertEqual(channel.json_body["completed"], [])

        # Complete registration with session1
        params1["auth"]["type"] = LoginType.DUMMY
        self.make_request(b"POST", self.url, json.dumps(params1))
        # Check pending=0 and completed=1
        res = self.get_success(
            store.db_pool.simple_select_one(
                "registration_tokens",
                keyvalues={"token": token},
                retcols=["pending", "completed"],
            )
        )
        self.assertEqual(res["pending"], 0)
        self.assertEqual(res["completed"], 1)

        # Check auth still fails when using token with session2
        channel = self.make_request(b"POST", self.url, json.dumps(params2))
        self.assertEqual(channel.result["code"], b"401", channel.result)
        self.assertEqual(channel.json_body["errcode"], Codes.UNAUTHORIZED)
        self.assertEqual(channel.json_body["completed"], [])

    @override_config({"registration_requires_token": True})
    def test_POST_registration_token_expiry(self) -> None:
        token = "abcd"
        now = self.hs.get_clock().time_msec()
        store = self.hs.get_datastores().main
        # Create token that expired yesterday
        self.get_success(
            store.db_pool.simple_insert(
                "registration_tokens",
                {
                    "token": token,
                    "uses_allowed": None,
                    "pending": 0,
                    "completed": 0,
                    "expiry_time": now - 24 * 60 * 60 * 1000,
                },
            )
        )
        params: JsonDict = {"username": "kermit", "password": "monkey"}
        # Request without auth to get session
        channel = self.make_request(b"POST", self.url, json.dumps(params))
        session = channel.json_body["session"]

        # Check authentication fails with expired token
        params["auth"] = {
            "type": LoginType.REGISTRATION_TOKEN,
            "token": token,
            "session": session,
        }
        channel = self.make_request(b"POST", self.url, json.dumps(params))
        self.assertEqual(channel.result["code"], b"401", channel.result)
        self.assertEqual(channel.json_body["errcode"], Codes.UNAUTHORIZED)
        self.assertEqual(channel.json_body["completed"], [])

        # Update token so it expires tomorrow
        self.get_success(
            store.db_pool.simple_update_one(
                "registration_tokens",
                keyvalues={"token": token},
                updatevalues={"expiry_time": now + 24 * 60 * 60 * 1000},
            )
        )

        # Check authentication succeeds
        channel = self.make_request(b"POST", self.url, json.dumps(params))
        completed = channel.json_body["completed"]
        self.assertCountEqual([LoginType.REGISTRATION_TOKEN], completed)

    @override_config({"registration_requires_token": True})
    def test_POST_registration_token_session_expiry(self) -> None:
        """Test `pending` is decremented when an uncompleted session expires."""
        token = "abcd"
        store = self.hs.get_datastores().main
        self.get_success(
            store.db_pool.simple_insert(
                "registration_tokens",
                {
                    "token": token,
                    "uses_allowed": None,
                    "pending": 0,
                    "completed": 0,
                    "expiry_time": None,
                },
            )
        )

        # Do 2 requests without auth to get two session IDs
        params1: JsonDict = {"username": "bert", "password": "monkey"}
        params2: JsonDict = {"username": "ernie", "password": "monkey"}
        channel1 = self.make_request(b"POST", self.url, json.dumps(params1))
        session1 = channel1.json_body["session"]
        channel2 = self.make_request(b"POST", self.url, json.dumps(params2))
        session2 = channel2.json_body["session"]

        # Use token with both sessions
        params1["auth"] = {
            "type": LoginType.REGISTRATION_TOKEN,
            "token": token,
            "session": session1,
        }
        self.make_request(b"POST", self.url, json.dumps(params1))

        params2["auth"] = {
            "type": LoginType.REGISTRATION_TOKEN,
            "token": token,
            "session": session2,
        }
        self.make_request(b"POST", self.url, json.dumps(params2))

        # Complete registration with session1
        params1["auth"]["type"] = LoginType.DUMMY
        self.make_request(b"POST", self.url, json.dumps(params1))

        # Check `result` of registration token stage for session1 is `True`
        result1 = self.get_success(
            store.db_pool.simple_select_one_onecol(
                "ui_auth_sessions_credentials",
                keyvalues={
                    "session_id": session1,
                    "stage_type": LoginType.REGISTRATION_TOKEN,
                },
                retcol="result",
            )
        )
        self.assertTrue(db_to_json(result1))

        # Check `result` for session2 is the token used
        result2 = self.get_success(
            store.db_pool.simple_select_one_onecol(
                "ui_auth_sessions_credentials",
                keyvalues={
                    "session_id": session2,
                    "stage_type": LoginType.REGISTRATION_TOKEN,
                },
                retcol="result",
            )
        )
        self.assertEqual(db_to_json(result2), token)

        # Delete both sessions (mimics expiry)
        self.get_success(
            store.delete_old_ui_auth_sessions(self.hs.get_clock().time_msec())
        )

        # Check pending is now 0
        pending = self.get_success(
            store.db_pool.simple_select_one_onecol(
                "registration_tokens",
                keyvalues={"token": token},
                retcol="pending",
            )
        )
        self.assertEqual(pending, 0)

    @override_config({"registration_requires_token": True})
    def test_POST_registration_token_session_expiry_deleted_token(self) -> None:
        """Test session expiry doesn't break when the token is deleted.

        1. Start but don't complete UIA with a registration token
        2. Delete the token from the database
        3. Expire the session
        """
        token = "abcd"
        store = self.hs.get_datastores().main
        self.get_success(
            store.db_pool.simple_insert(
                "registration_tokens",
                {
                    "token": token,
                    "uses_allowed": None,
                    "pending": 0,
                    "completed": 0,
                    "expiry_time": None,
                },
            )
        )

        # Do request without auth to get a session ID
        params: JsonDict = {"username": "kermit", "password": "monkey"}
        channel = self.make_request(b"POST", self.url, json.dumps(params))
        session = channel.json_body["session"]

        # Use token
        params["auth"] = {
            "type": LoginType.REGISTRATION_TOKEN,
            "token": token,
            "session": session,
        }
        self.make_request(b"POST", self.url, json.dumps(params))

        # Delete token
        self.get_success(
            store.db_pool.simple_delete_one(
                "registration_tokens",
                keyvalues={"token": token},
            )
        )

        # Delete session (mimics expiry)
        self.get_success(
            store.delete_old_ui_auth_sessions(self.hs.get_clock().time_msec())
        )

    def test_advertised_flows(self) -> None:
        channel = self.make_request(b"POST", self.url, b"{}")
        self.assertEqual(channel.result["code"], b"401", channel.result)
        flows = channel.json_body["flows"]

        # with the stock config, we only expect the dummy flow
        self.assertCountEqual([["m.login.dummy"]], (f["stages"] for f in flows))

    @unittest.override_config(
        {
            "public_baseurl": "https://test_server",
            "enable_registration_captcha": True,
            "user_consent": {
                "version": "1",
                "template_dir": "/",
                "require_at_registration": True,
            },
            "account_threepid_delegates": {
                "email": "https://id_server",
                "msisdn": "https://id_server",
            },
        }
    )
    def test_advertised_flows_captcha_and_terms_and_3pids(self) -> None:
        channel = self.make_request(b"POST", self.url, b"{}")
        self.assertEqual(channel.result["code"], b"401", channel.result)
        flows = channel.json_body["flows"]

        self.assertCountEqual(
            [
                ["m.login.recaptcha", "m.login.terms", "m.login.dummy"],
                ["m.login.recaptcha", "m.login.terms", "m.login.email.identity"],
                ["m.login.recaptcha", "m.login.terms", "m.login.msisdn"],
                [
                    "m.login.recaptcha",
                    "m.login.terms",
                    "m.login.msisdn",
                    "m.login.email.identity",
                ],
            ],
            (f["stages"] for f in flows),
        )

    @unittest.override_config(
        {
            "public_baseurl": "https://test_server",
            "registrations_require_3pid": ["email"],
            "disable_msisdn_registration": True,
            "email": {
                "smtp_host": "mail_server",
                "smtp_port": 2525,
                "notif_from": "sender@host",
            },
        }
    )
    def test_advertised_flows_no_msisdn_email_required(self) -> None:
        channel = self.make_request(b"POST", self.url, b"{}")
        self.assertEqual(channel.result["code"], b"401", channel.result)
        flows = channel.json_body["flows"]

        # with the stock config, we expect all four combinations of 3pid
        self.assertCountEqual(
            [["m.login.email.identity"]], (f["stages"] for f in flows)
        )

    @unittest.override_config(
        {
            "request_token_inhibit_3pid_errors": True,
            "public_baseurl": "https://test_server",
            "email": {
                "smtp_host": "mail_server",
                "smtp_port": 2525,
                "notif_from": "sender@host",
            },
        }
    )
    def test_request_token_existing_email_inhibit_error(self) -> None:
        """Test that requesting a token via this endpoint doesn't leak existing
        associations if configured that way.
        """
        user_id = self.register_user("kermit", "monkey")
        self.login("kermit", "monkey")

        email = "test@example.com"

        # Add a threepid
        self.get_success(
            self.hs.get_datastores().main.user_add_threepid(
                user_id=user_id,
                medium="email",
                address=email,
                validated_at=0,
                added_at=0,
            )
        )

        channel = self.make_request(
            "POST",
            b"register/email/requestToken",
            {"client_secret": "foobar", "email": email, "send_attempt": 1},
        )
        self.assertEqual(200, channel.code, channel.result)

        self.assertIsNotNone(channel.json_body.get("sid"))

    @unittest.override_config(
        {
            "public_baseurl": "https://test_server",
            "email": {
                "smtp_host": "mail_server",
                "smtp_port": 2525,
                "notif_from": "sender@host",
            },
        }
    )
    def test_reject_invalid_email(self) -> None:
        """Check that bad emails are rejected"""

        # Test for email with multiple @
        channel = self.make_request(
            "POST",
            b"register/email/requestToken",
            {"client_secret": "foobar", "email": "email@@email", "send_attempt": 1},
        )
        self.assertEqual(400, channel.code, channel.result)
        # Check error to ensure that we're not erroring due to a bug in the test.
        self.assertEqual(
            channel.json_body,
            {"errcode": "M_UNKNOWN", "error": "Unable to parse email address"},
        )

        # Test for email with no @
        channel = self.make_request(
            "POST",
            b"register/email/requestToken",
            {"client_secret": "foobar", "email": "email", "send_attempt": 1},
        )
        self.assertEqual(400, channel.code, channel.result)
        self.assertEqual(
            channel.json_body,
            {"errcode": "M_UNKNOWN", "error": "Unable to parse email address"},
        )

        # Test for super long email
        email = "a@" + "a" * 1000
        channel = self.make_request(
            "POST",
            b"register/email/requestToken",
            {"client_secret": "foobar", "email": email, "send_attempt": 1},
        )
        self.assertEqual(400, channel.code, channel.result)
        self.assertEqual(
            channel.json_body,
            {"errcode": "M_UNKNOWN", "error": "Unable to parse email address"},
        )

    @override_config(
        {
            "inhibit_user_in_use_error": True,
        }
    )
    def test_inhibit_user_in_use_error(self) -> None:
        """Tests that the 'inhibit_user_in_use_error' configuration flag behaves
        correctly.
        """
        username = "arthur"

        # Manually register the user, so we know the test isn't passing because of a lack
        # of clashing.
        reg_handler = self.hs.get_registration_handler()
        self.get_success(reg_handler.register_user(username))

        # Check that /available correctly ignores the username provided despite the
        # username being already registered.
        channel = self.make_request("GET", "register/available?username=" + username)
        self.assertEqual(200, channel.code, channel.result)

        # Test that when starting a UIA registration flow the request doesn't fail because
        # of a conflicting username
        channel = self.make_request(
            "POST",
            "register",
            {"username": username, "type": "m.login.password", "password": "foo"},
        )
        self.assertEqual(channel.code, 401)
        self.assertIn("session", channel.json_body)

        # Test that finishing the registration fails because of a conflicting username.
        session = channel.json_body["session"]
        channel = self.make_request(
            "POST",
            "register",
            {"auth": {"session": session, "type": LoginType.DUMMY}},
        )
        self.assertEqual(channel.code, 400, channel.json_body)
        self.assertEqual(channel.json_body["errcode"], Codes.USER_IN_USE)


class RegisterHideProfileTestCase(unittest.HomeserverTestCase):

    servlets = [synapse.rest.admin.register_servlets_for_client_rest_resource]

    def make_homeserver(self, reactor, clock):

        self.url = b"/_matrix/client/r0/register"

        config = self.default_config()
        config["enable_registration"] = True
        config["show_users_in_user_directory"] = False
        config["replicate_user_profiles_to"] = ["fakeserver"]

        mock_http_client = Mock(spec=["get_json", "post_json_get_json"])
        mock_http_client.post_json_get_json.return_value = defer.succeed((200, "{}"))

        self.hs = self.setup_test_homeserver(
            config=config, simple_http_client=mock_http_client
        )

        return self.hs

    def test_profile_hidden(self):
        user_id = self.register_user("kermit", "monkey")

        post_json = self.hs.get_simple_http_client().post_json_get_json

        # We expect post_json_get_json to have been called twice: once with the original
        # profile and once with the None profile resulting from the request to hide it
        # from the user directory.
        self.assertEqual(post_json.call_count, 2, post_json.call_args_list)

        # Get the args (and not kwargs) passed to post_json.
        args = post_json.call_args[0]
        # Make sure the last call was attempting to replicate profiles.
        split_uri = args[0].split("/")
        self.assertEqual(split_uri[len(split_uri) - 1], "replicate_profiles", args[0])
        # Make sure the last profile update was overriding the user's profile to None.
        self.assertEqual(args[1]["batch"][user_id], None, args[1])


class AccountValidityTemplateDirectoryTestCase(unittest.HomeserverTestCase):
    def make_homeserver(self, reactor, clock):
        config = self.default_config()

        # Create a custom template directory and a template inside to read
        temp_dir = tempfile.mkdtemp()
        self.account_renewed_fd, account_renewed_path = tempfile.mkstemp(dir=temp_dir)
        self.invalid_token_fd, invalid_token_path = tempfile.mkstemp(dir=temp_dir)

        self.account_renewed_template_contents = "Yay, your account has been renewed"
        self.invalid_token_template_contents = "Boo, you used an invalid token. Booo"

        # Add some content to the custom templates
        with open(account_renewed_path, "w") as f:
            f.write(self.account_renewed_template_contents)

        with open(invalid_token_path, "w") as f:
            f.write(self.invalid_token_template_contents)

        # Write the config, specifying the custom template directory and name of the custom
        # template files. They must be different than those that exist in the default
        # template directory in order to properly test everything.
        config["enable_registration"] = True
        config["account_validity"] = {
            "enabled": True,
            "period": 604800000,  # Time in ms for 1 week
            "template_dir": temp_dir,
            "account_renewed_html_path": os.path.basename(account_renewed_path),
            "invalid_token_html_path": os.path.basename(invalid_token_path),
        }
        self.hs = self.setup_test_homeserver(config=config)

        return self.hs

    def test_template_contents(self):
        """Tests that the contents of the custom templates as specified in the config are
        correct.
        """
        self.assertEquals(
            self.hs.config.account_validity.account_validity_account_renewed_template.render(),
            self.account_renewed_template_contents,
        )

        self.assertEquals(
            self.hs.config.account_validity.account_validity_invalid_token_template.render(),
            self.invalid_token_template_contents,
        )


class AccountValidityTestCase(unittest.HomeserverTestCase):

    servlets = [
        register.register_servlets,
        synapse.rest.admin.register_servlets_for_client_rest_resource,
        login.register_servlets,
        sync.register_servlets,
        logout.register_servlets,
        account_validity.register_servlets,
        account.register_servlets,
    ]

    def make_homeserver(self, reactor: MemoryReactor, clock: Clock) -> HomeServer:
        config = self.default_config()
        # Test for account expiring after a week.
        config["enable_registration"] = True
        config["account_validity"] = {
            "enabled": True,
            "period": 604800000,  # Time in ms for 1 week
        }
        self.hs = self.setup_test_homeserver(config=config)

        return self.hs

    def test_validity_period(self) -> None:
        self.register_user("kermit", "monkey")
        tok = self.login("kermit", "monkey")

        # The specific endpoint doesn't matter, all we need is an authenticated
        # endpoint.
        channel = self.make_request(b"GET", "/sync", access_token=tok)

        self.assertEqual(channel.result["code"], b"200", channel.result)

        self.reactor.advance(datetime.timedelta(weeks=1).total_seconds())

        channel = self.make_request(b"GET", "/sync", access_token=tok)

        self.assertEqual(channel.result["code"], b"403", channel.result)
        self.assertEqual(
            channel.json_body["errcode"], Codes.EXPIRED_ACCOUNT, channel.result
        )

    def test_manual_renewal(self) -> None:
        user_id = self.register_user("kermit", "monkey")
        tok = self.login("kermit", "monkey")

        self.reactor.advance(datetime.timedelta(weeks=1).total_seconds())

        # If we register the admin user at the beginning of the test, it will
        # expire at the same time as the normal user and the renewal request
        # will be denied.
        self.register_user("admin", "adminpassword", admin=True)
        admin_tok = self.login("admin", "adminpassword")

        url = "/_synapse/admin/v1/account_validity/validity"
        params = {"user_id": user_id}
        request_data = json.dumps(params)
        channel = self.make_request(b"POST", url, request_data, access_token=admin_tok)
        self.assertEqual(channel.result["code"], b"200", channel.result)

        # The specific endpoint doesn't matter, all we need is an authenticated
        # endpoint.
        channel = self.make_request(b"GET", "/sync", access_token=tok)
        self.assertEqual(channel.result["code"], b"200", channel.result)

    def test_manual_expire(self) -> None:
        user_id = self.register_user("kermit", "monkey")
        tok = self.login("kermit", "monkey")

        self.register_user("admin", "adminpassword", admin=True)
        admin_tok = self.login("admin", "adminpassword")

        url = "/_synapse/admin/v1/account_validity/validity"
        params = {
            "user_id": user_id,
            "expiration_ts": 0,
            "enable_renewal_emails": False,
        }
        request_data = json.dumps(params)
        channel = self.make_request(b"POST", url, request_data, access_token=admin_tok)
        self.assertEqual(channel.result["code"], b"200", channel.result)

        # The specific endpoint doesn't matter, all we need is an authenticated
        # endpoint.
        channel = self.make_request(b"GET", "/sync", access_token=tok)
        self.assertEqual(channel.result["code"], b"403", channel.result)
        self.assertEqual(
            channel.json_body["errcode"], Codes.EXPIRED_ACCOUNT, channel.result
        )

    def test_logging_out_expired_user(self) -> None:
        user_id = self.register_user("kermit", "monkey")
        tok = self.login("kermit", "monkey")

        self.register_user("admin", "adminpassword", admin=True)
        admin_tok = self.login("admin", "adminpassword")

        url = "/_synapse/admin/v1/account_validity/validity"
        params = {
            "user_id": user_id,
            "expiration_ts": 0,
            "enable_renewal_emails": False,
        }
        request_data = json.dumps(params)
        channel = self.make_request(b"POST", url, request_data, access_token=admin_tok)
        self.assertEqual(channel.result["code"], b"200", channel.result)

        # Try to log the user out
        channel = self.make_request(b"POST", "/logout", access_token=tok)
        self.assertEqual(channel.result["code"], b"200", channel.result)

        # Log the user in again (allowed for expired accounts)
        tok = self.login("kermit", "monkey")

        # Try to log out all of the user's sessions
        channel = self.make_request(b"POST", "/logout/all", access_token=tok)
        self.assertEqual(channel.result["code"], b"200", channel.result)


class AccountValidityUserDirectoryTestCase(unittest.HomeserverTestCase):

    servlets = [
        profile.register_servlets,
        room.register_servlets,
        user_directory.register_servlets,
        login.register_servlets,
        register.register_servlets,
        synapse.rest.admin.register_servlets_for_client_rest_resource,
        account_validity.register_servlets,
    ]

    def make_homeserver(self, reactor, clock):
        config = self.default_config()

        # Set accounts to expire after a week
        config["enable_registration"] = True
        config["account_validity"] = {
            "enabled": True,
            "period": 604800000,  # Time in ms for 1 week
        }
        config["replicate_user_profiles_to"] = "test.is"

        # Mock homeserver requests to an identity server
        mock_http_client = Mock(spec=["post_json_get_json"])
        mock_http_client.post_json_get_json.return_value = defer.succeed((200, "{}"))

        self.hs = self.setup_test_homeserver(
            config=config, simple_http_client=mock_http_client
        )

        return self.hs

    def test_expired_user_in_directory(self):
        """Test that an expired user is hidden in the user directory"""
        # Create an admin user to search the user directory
        admin_id = self.register_user("admin", "adminpassword", admin=True)
        admin_tok = self.login("admin", "adminpassword")

        # Ensure the admin never expires
        url = "/_synapse/admin/v1/account_validity/validity"
        params = {
            "user_id": admin_id,
            "expiration_ts": 999999999999,
            "enable_renewal_emails": False,
        }
        request_data = json.dumps(params)
        channel = self.make_request(b"POST", url, request_data, access_token=admin_tok)
        self.assertEquals(channel.result["code"], b"200", channel.result)

        # Mock the homeserver's HTTP client
        post_json = self.hs.get_simple_http_client().post_json_get_json

        # Create a user
        username = "kermit"
        user_id = self.register_user(username, "monkey")
        self.login(username, "monkey")
        self.get_success(
            self.hs.get_datastore().set_profile_displayname(username, "mr.kermit", 1)
        )

        # Check that a full profile for this user is replicated
        self.assertIsNotNone(post_json.call_args, post_json.call_args)
        payload = post_json.call_args[0][1]
        batch = payload.get("batch")

        self.assertIsNotNone(batch, batch)
        self.assertEquals(len(batch), 1, batch)

        replicated_user_id = list(batch.keys())[0]
        self.assertEquals(replicated_user_id, user_id, replicated_user_id)

        # There was replicated information about our user
        # Check that it's not None
        replicated_content = batch[user_id]
        self.assertIsNotNone(replicated_content)

        # Expire the user
        url = "/_synapse/admin/v1/account_validity/validity"
        params = {
            "user_id": user_id,
            "expiration_ts": 0,
            "enable_renewal_emails": False,
        }
        request_data = json.dumps(params)
        channel = self.make_request(b"POST", url, request_data, access_token=admin_tok)
        self.assertEquals(channel.result["code"], b"200", channel.result)

        # Wait for the background job to run which hides expired users in the directory
        self.reactor.advance(60 * 60 * 1000)

        # Check if the homeserver has replicated the user's profile to the identity server
        self.assertIsNotNone(post_json.call_args, post_json.call_args)
        payload = post_json.call_args[0][1]
        batch = payload.get("batch")

        self.assertIsNotNone(batch, batch)
        self.assertEquals(len(batch), 1, batch)

        replicated_user_id = list(batch.keys())[0]
        self.assertEquals(replicated_user_id, user_id, replicated_user_id)

        # There was replicated information about our user
        # Check that it's None, signifying that the user should be removed from the user
        # directory because they were expired
        replicated_content = batch[user_id]
        self.assertIsNone(replicated_content)

        # Now renew the user, and check they get replicated again to the identity server
        url = "/_synapse/admin/v1/account_validity/validity"
        params = {
            "user_id": user_id,
            "expiration_ts": 99999999999,
            "enable_renewal_emails": False,
        }
        request_data = json.dumps(params)
        channel = self.make_request(b"POST", url, request_data, access_token=admin_tok)
        self.assertEquals(channel.result["code"], b"200", channel.result)

        self.pump(10)
        self.reactor.advance(10)
        self.pump()

        # Check if the homeserver has replicated the user's profile to the identity server
        post_json = self.hs.get_simple_http_client().post_json_get_json
        self.assertNotEquals(post_json.call_args, None, post_json.call_args)
        payload = post_json.call_args[0][1]
        batch = payload.get("batch")
        self.assertNotEquals(batch, None, batch)
        self.assertEquals(len(batch), 1, batch)
        replicated_user_id = list(batch.keys())[0]
        self.assertEquals(replicated_user_id, user_id, replicated_user_id)

        # There was replicated information about our user
        # Check that it's not None, signifying that the user is back in the user
        # directory
        replicated_content = batch[user_id]
        self.assertIsNotNone(replicated_content)


class AccountValidityRenewalByEmailTestCase(unittest.HomeserverTestCase):

    servlets = [
        register.register_servlets,
        synapse.rest.admin.register_servlets_for_client_rest_resource,
        login.register_servlets,
        sync.register_servlets,
        account_validity.register_servlets,
        account.register_servlets,
    ]

    def make_homeserver(self, reactor: MemoryReactor, clock: Clock) -> HomeServer:
        config = self.default_config()

        # Test for account expiring after a week and renewal emails being sent 2
        # days before expiry.
        config["enable_registration"] = True
        config["account_validity"] = {
            "enabled": True,
            "period": 604800000,  # Time in ms for 1 week
            "renew_at": 172800000,  # Time in ms for 2 days
            "renew_by_email_enabled": True,
            "renew_email_subject": "Renew your account",
            "account_renewed_html_path": "account_renewed.html",
            "invalid_token_html_path": "invalid_token.html",
        }

        # Email config.

        config["email"] = {
            "enable_notifs": True,
            "template_dir": os.path.abspath(
                pkg_resources.resource_filename("synapse", "res/templates")
            ),
            "expiry_template_html": "notice_expiry.html",
            "expiry_template_text": "notice_expiry.txt",
            "notif_template_html": "notif_mail.html",
            "notif_template_text": "notif_mail.txt",
            "smtp_host": "127.0.0.1",
            "smtp_port": 20,
            "require_transport_security": False,
            "smtp_user": None,
            "smtp_pass": None,
            "notif_from": "test@example.com",
        }

        self.hs = self.setup_test_homeserver(config=config)

        async def sendmail(*args: Any, **kwargs: Any) -> None:
            self.email_attempts.append((args, kwargs))

        self.email_attempts: List[Tuple[Any, Any]] = []
        self.hs.get_send_email_handler()._sendmail = sendmail

        self.store = self.hs.get_datastores().main

        return self.hs

    def test_renewal_email(self) -> None:
        self.email_attempts = []

        (user_id, tok) = self.create_user()

        # Move 5 days forward. This should trigger a renewal email to be sent.
        self.reactor.advance(datetime.timedelta(days=5).total_seconds())
        self.assertEqual(len(self.email_attempts), 1)

        # Retrieving the URL from the email is too much pain for now, so we
        # retrieve the token from the DB.
        renewal_token = self.get_success(self.store.get_renewal_token_for_user(user_id))
        url = "/_matrix/client/unstable/account_validity/renew?token=%s" % renewal_token
        channel = self.make_request(b"GET", url)
        self.assertEqual(channel.result["code"], b"200", channel.result)

        # Check that we're getting HTML back.
        content_type = channel.headers.getRawHeaders(b"Content-Type")
        self.assertEqual(content_type, [b"text/html; charset=utf-8"], channel.result)

        # Check that the HTML we're getting is the one we expect on a successful renewal.
        expiration_ts = self.get_success(self.store.get_expiration_ts_for_user(user_id))
        expected_html = self.hs.config.account_validity.account_validity_account_renewed_template.render(
            expiration_ts=expiration_ts
        )
        self.assertEqual(
            channel.result["body"], expected_html.encode("utf8"), channel.result
        )

        # Move 1 day forward. Try to renew with the same token again.
        url = "/_matrix/client/unstable/account_validity/renew?token=%s" % renewal_token
        channel = self.make_request(b"GET", url)
        self.assertEqual(channel.result["code"], b"200", channel.result)

        # Check that we're getting HTML back.
        content_type = channel.headers.getRawHeaders(b"Content-Type")
        self.assertEqual(content_type, [b"text/html; charset=utf-8"], channel.result)

        # Check that the HTML we're getting is the one we expect when reusing a
        # token. The account expiration date should not have changed.
        expected_html = self.hs.config.account_validity.account_validity_account_previously_renewed_template.render(
            expiration_ts=expiration_ts
        )
        self.assertEqual(
            channel.result["body"], expected_html.encode("utf8"), channel.result
        )

        # Move 3 days forward. If the renewal failed, every authed request with
        # our access token should be denied from now, otherwise they should
        # succeed.
        self.reactor.advance(datetime.timedelta(days=3).total_seconds())
        channel = self.make_request(b"GET", "/sync", access_token=tok)
        self.assertEqual(channel.result["code"], b"200", channel.result)

    def test_renewal_invalid_token(self) -> None:
        # Hit the renewal endpoint with an invalid token and check that it behaves as
        # expected, i.e. that it responds with 404 Not Found and the correct HTML.
        url = "/_matrix/client/unstable/account_validity/renew?token=123"
        channel = self.make_request(b"GET", url)
        self.assertEqual(channel.result["code"], b"404", channel.result)

        # Check that we're getting HTML back.
        content_type = channel.headers.getRawHeaders(b"Content-Type")
        self.assertEqual(content_type, [b"text/html; charset=utf-8"], channel.result)

        # Check that the HTML we're getting is the one we expect when using an
        # invalid/unknown token.
        expected_html = (
            self.hs.config.account_validity.account_validity_invalid_token_template.render()
        )
        self.assertEqual(
            channel.result["body"], expected_html.encode("utf8"), channel.result
        )

    def test_manual_email_send(self) -> None:
        self.email_attempts = []

        (user_id, tok) = self.create_user()
        channel = self.make_request(
            b"POST",
            "/_matrix/client/unstable/account_validity/send_mail",
            access_token=tok,
        )
        self.assertEqual(channel.result["code"], b"200", channel.result)

        self.assertEqual(len(self.email_attempts), 1)

    def test_deactivated_user(self) -> None:
        self.email_attempts = []

        (user_id, tok) = self.create_user()

        request_data = json.dumps(
            {
                "auth": {
                    "type": "m.login.password",
                    "user": user_id,
                    "password": "monkey",
                },
                "erase": False,
            }
        )
        channel = self.make_request(
            "POST", "account/deactivate", request_data, access_token=tok
        )
        self.assertEqual(channel.code, 200)

        self.reactor.advance(datetime.timedelta(days=8).total_seconds())

        self.assertEqual(len(self.email_attempts), 0)

    def create_user(self) -> Tuple[str, str]:
        user_id = self.register_user("kermit", "monkey")
        tok = self.login("kermit", "monkey")
        # We need to manually add an email address otherwise the handler will do
        # nothing.
        now = self.hs.get_clock().time_msec()
        self.get_success(
            self.store.user_add_threepid(
                user_id=user_id,
                medium="email",
                address="kermit@example.com",
                validated_at=now,
                added_at=now,
            )
        )
        return user_id, tok

    def test_manual_email_send_expired_account(self) -> None:
        user_id = self.register_user("kermit", "monkey")
        tok = self.login("kermit", "monkey")

        # We need to manually add an email address otherwise the handler will do
        # nothing.
        now = self.hs.get_clock().time_msec()
        self.get_success(
            self.store.user_add_threepid(
                user_id=user_id,
                medium="email",
                address="kermit@example.com",
                validated_at=now,
                added_at=now,
            )
        )

        # Make the account expire.
        self.reactor.advance(datetime.timedelta(days=8).total_seconds())

        # Ignore all emails sent by the automatic background task and only focus on the
        # ones sent manually.
        self.email_attempts = []

        # Test that we're still able to manually trigger a mail to be sent.
        channel = self.make_request(
            b"POST",
            "/_matrix/client/unstable/account_validity/send_mail",
            access_token=tok,
        )
        self.assertEqual(channel.result["code"], b"200", channel.result)

        self.assertEqual(len(self.email_attempts), 1)


class AccountValidityBackgroundJobTestCase(unittest.HomeserverTestCase):

    servlets = [synapse.rest.admin.register_servlets_for_client_rest_resource]

    def make_homeserver(self, reactor: MemoryReactor, clock: Clock) -> HomeServer:
        self.validity_period = 10
        self.max_delta = self.validity_period * 10.0 / 100.0

        config = self.default_config()

        config["enable_registration"] = True
        config["account_validity"] = {"enabled": False}

        self.hs = self.setup_test_homeserver(config=config)

        # We need to set these directly, instead of in the homeserver config dict above.
        # This is due to account validity-related config options not being read by
        # Synapse when account_validity.enabled is False.
        self.hs.get_datastores().main._account_validity_period = self.validity_period
        self.hs.get_datastores().main._account_validity_startup_job_max_delta = (
            self.max_delta
        )

        self.store = self.hs.get_datastores().main

        return self.hs

    def test_background_job(self) -> None:
        """
        Tests the same thing as test_background_job, except that it sets the
        startup_job_max_delta parameter and checks that the expiration date is within the
        allowed range.
        """
        user_id = self.register_user("kermit_delta", "user")

        now_ms = self.hs.get_clock().time_msec()
        self.get_success(self.store._set_expiration_date_when_missing())

        res = self.get_success(self.store.get_expiration_ts_for_user(user_id))

        self.assertGreaterEqual(res, now_ms + self.validity_period - self.max_delta)
        self.assertLessEqual(res, now_ms + self.validity_period)


class RegistrationTokenValidityRestServletTestCase(unittest.HomeserverTestCase):
    servlets = [register.register_servlets]
    url = "/_matrix/client/v1/register/m.login.registration_token/validity"

    def default_config(self) -> Dict[str, Any]:
        config = super().default_config()
        config["registration_requires_token"] = True
        return config

    def test_GET_token_valid(self) -> None:
        token = "abcd"
        store = self.hs.get_datastores().main
        self.get_success(
            store.db_pool.simple_insert(
                "registration_tokens",
                {
                    "token": token,
                    "uses_allowed": None,
                    "pending": 0,
                    "completed": 0,
                    "expiry_time": None,
                },
            )
        )

        channel = self.make_request(
            b"GET",
            f"{self.url}?token={token}",
        )
        self.assertEqual(channel.result["code"], b"200", channel.result)
        self.assertEqual(channel.json_body["valid"], True)

    def test_GET_token_invalid(self) -> None:
        token = "1234"
        channel = self.make_request(
            b"GET",
            f"{self.url}?token={token}",
        )
        self.assertEqual(channel.result["code"], b"200", channel.result)
        self.assertEqual(channel.json_body["valid"], False)

    @override_config(
        {"rc_registration_token_validity": {"per_second": 0.1, "burst_count": 5}}
    )
    def test_GET_ratelimiting(self) -> None:
        token = "1234"

        for i in range(0, 6):
            channel = self.make_request(
                b"GET",
                f"{self.url}?token={token}",
            )

            if i == 5:
                self.assertEqual(channel.result["code"], b"429", channel.result)
                retry_after_ms = int(channel.json_body["retry_after_ms"])
            else:
                self.assertEqual(channel.result["code"], b"200", channel.result)

        self.reactor.advance(retry_after_ms / 1000.0 + 1.0)

        channel = self.make_request(
            b"GET",
            f"{self.url}?token={token}",
        )
        self.assertEqual(channel.result["code"], b"200", channel.result)<|MERGE_RESOLUTION|>--- conflicted
+++ resolved
@@ -16,7 +16,7 @@
 import datetime
 import json
 import os
-<<<<<<< HEAD
+from typing import Any, Dict, List, Tuple
 import os.path
 import tempfile
 from unittest.mock import Mock
@@ -24,19 +24,15 @@
 import pkg_resources
 
 from twisted.internet import defer
-=======
-from typing import Any, Dict, List, Tuple
-
-import pkg_resources
 
 from twisted.test.proto_helpers import MemoryReactor
->>>>>>> b1989ced
 
 import synapse.rest.admin
 from synapse.api.constants import APP_SERVICE_REGISTRATION_TYPE, LoginType
 from synapse.api.errors import Codes
 from synapse.appservice import ApplicationService
-<<<<<<< HEAD
+from synapse.rest.client import account, account_validity, login, logout, register, sync
+from synapse.server import HomeServer
 from synapse.rest.client import (
     account,
     account_validity,
@@ -48,10 +44,6 @@
     sync,
     user_directory,
 )
-=======
-from synapse.rest.client import account, account_validity, login, logout, register, sync
-from synapse.server import HomeServer
->>>>>>> b1989ced
 from synapse.storage._base import db_to_json
 from synapse.types import JsonDict
 from synapse.util import Clock
@@ -137,9 +129,6 @@
         self.assertEqual(channel.result["code"], b"400", channel.result)
         self.assertEqual(channel.json_body["error"], "Invalid password")
 
-<<<<<<< HEAD
-    def test_POST_user_valid(self):
-=======
     def test_POST_bad_username(self) -> None:
         request_data = json.dumps({"username": 777, "password": "monkey"})
         channel = self.make_request(b"POST", self.url, request_data)
@@ -148,7 +137,6 @@
         self.assertEqual(channel.json_body["error"], "Invalid username")
 
     def test_POST_user_valid(self) -> None:
->>>>>>> b1989ced
         user_id = "@kermit:test"
         device_id = "frogfone"
         params = {
