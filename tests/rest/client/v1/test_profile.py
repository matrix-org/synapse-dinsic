--- conflicted
+++ resolved
@@ -237,11 +237,7 @@
 
         config = self.default_config()
         config["require_auth_for_profile_requests"] = True
-<<<<<<< HEAD
-        config["limit_profile_requests_to_known_users"] = True
-=======
         config["limit_profile_requests_to_users_who_share_rooms"] = True
->>>>>>> bfb95654
         self.hs = self.setup_test_homeserver(config=config)
 
         return self.hs
