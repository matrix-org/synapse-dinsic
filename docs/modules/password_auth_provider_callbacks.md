--- conflicted
+++ resolved
@@ -166,7 +166,6 @@
 the username provided by the user is used, if any (otherwise one is automatically
 generated).
 
-<<<<<<< HEAD
 ### `get_displayname_for_registration`
 
 _First introduced in Synapse v1.54.0_
@@ -195,8 +194,6 @@
 any of the subsequent implementations of this callback. If every callback returns `None`,
 the username will be used (e.g. `alice` if the user being registered is `@alice:example.com`).
 
-=======
->>>>>>> 551dd8c9
 ## `is_3pid_allowed`
 
 _First introduced in Synapse v1.53.0_
