# -*- coding: utf-8 -*-
# Copyright 2014-2016 OpenMarket Ltd
# Copyright 2018 New Vector Ltd
#
# Licensed under the Apache License, Version 2.0 (the "License");
# you may not use this file except in compliance with the License.
# You may obtain a copy of the License at
#
#     http://www.apache.org/licenses/LICENSE-2.0
#
# Unless required by applicable law or agreed to in writing, software
# distributed under the License is distributed on an "AS IS" BASIS,
# WITHOUT WARRANTIES OR CONDITIONS OF ANY KIND, either express or implied.
# See the License for the specific language governing permissions and
# limitations under the License.

""" This module contains REST servlets to do with rooms: /rooms/<paths> """
import logging
import re
<<<<<<< HEAD
from typing import TYPE_CHECKING, Optional, Tuple
=======
from typing import TYPE_CHECKING, List, Optional, Tuple
>>>>>>> 4ecba9bd
from urllib import parse as urlparse

from twisted.web.server import Request

from synapse.api.constants import EventTypes, Membership
from synapse.api.errors import (
    AuthError,
    Codes,
    HttpResponseException,
    InvalidClientCredentialsError,
    ShadowBanError,
    SynapseError,
)
from synapse.api.filtering import Filter
from synapse.events.utils import format_event_for_client_v2
from synapse.http.servlet import (
    RestServlet,
    assert_params_in_dict,
    parse_boolean,
    parse_integer,
    parse_json_object_from_request,
    parse_list_from_args,
    parse_string,
)
from synapse.http.site import SynapseRequest
from synapse.logging.opentracing import set_tag
from synapse.rest.client.transactions import HttpTransactionCache
from synapse.rest.client.v2_alpha._base import client_patterns
from synapse.storage.state import StateFilter
from synapse.streams.config import PaginationConfig
from synapse.types import (
    JsonDict,
    RoomAlias,
    RoomID,
    StreamToken,
    ThirdPartyInstanceID,
    UserID,
)
from synapse.util import json_decoder
from synapse.util.stringutils import parse_and_validate_server_name, random_string

if TYPE_CHECKING:
<<<<<<< HEAD
    from synapse.app.homeserver import HomeServer
=======
    from synapse.server import HomeServer
>>>>>>> 4ecba9bd

logger = logging.getLogger(__name__)


class TransactionRestServlet(RestServlet):
    def __init__(self, hs):
        super().__init__()
        self.txns = HttpTransactionCache(hs)


class RoomCreateRestServlet(TransactionRestServlet):
    # No PATTERN; we have custom dispatch rules here

    def __init__(self, hs):
        super().__init__(hs)
        self._room_creation_handler = hs.get_room_creation_handler()
        self.auth = hs.get_auth()

    def register(self, http_server):
        PATTERNS = "/createRoom"
        register_txn_path(self, PATTERNS, http_server)

    def on_PUT(self, request, txn_id):
        set_tag("txn_id", txn_id)
        return self.txns.fetch_or_execute_request(request, self.on_POST, request)

    async def on_POST(self, request):
        requester = await self.auth.get_user_by_req(request)

        info, _ = await self._room_creation_handler.create_room(
            requester, self.get_room_config(request)
        )

        return 200, info

    def get_room_config(self, request):
        user_supplied_config = parse_json_object_from_request(request)
        return user_supplied_config


# TODO: Needs unit testing for generic events
class RoomStateEventRestServlet(TransactionRestServlet):
    def __init__(self, hs):
        super().__init__(hs)
        self.event_creation_handler = hs.get_event_creation_handler()
        self.room_member_handler = hs.get_room_member_handler()
        self.message_handler = hs.get_message_handler()
        self.auth = hs.get_auth()

    def register(self, http_server):
        # /room/$roomid/state/$eventtype
        no_state_key = "/rooms/(?P<room_id>[^/]*)/state/(?P<event_type>[^/]*)$"

        # /room/$roomid/state/$eventtype/$statekey
        state_key = (
            "/rooms/(?P<room_id>[^/]*)/state/"
            "(?P<event_type>[^/]*)/(?P<state_key>[^/]*)$"
        )

        http_server.register_paths(
            "GET",
            client_patterns(state_key, v1=True),
            self.on_GET,
            self.__class__.__name__,
        )
        http_server.register_paths(
            "PUT",
            client_patterns(state_key, v1=True),
            self.on_PUT,
            self.__class__.__name__,
        )
        http_server.register_paths(
            "GET",
            client_patterns(no_state_key, v1=True),
            self.on_GET_no_state_key,
            self.__class__.__name__,
        )
        http_server.register_paths(
            "PUT",
            client_patterns(no_state_key, v1=True),
            self.on_PUT_no_state_key,
            self.__class__.__name__,
        )

    def on_GET_no_state_key(self, request, room_id, event_type):
        return self.on_GET(request, room_id, event_type, "")

    def on_PUT_no_state_key(self, request, room_id, event_type):
        return self.on_PUT(request, room_id, event_type, "")

    async def on_GET(self, request, room_id, event_type, state_key):
        requester = await self.auth.get_user_by_req(request, allow_guest=True)
        format = parse_string(
            request, "format", default="content", allowed_values=["content", "event"]
        )

        msg_handler = self.message_handler
        data = await msg_handler.get_room_data(
            user_id=requester.user.to_string(),
            room_id=room_id,
            event_type=event_type,
            state_key=state_key,
        )

        if not data:
            raise SynapseError(404, "Event not found.", errcode=Codes.NOT_FOUND)

        if format == "event":
            event = format_event_for_client_v2(data.get_dict())
            return 200, event
        elif format == "content":
            return 200, data.get_dict()["content"]

    async def on_PUT(self, request, room_id, event_type, state_key, txn_id=None):
        requester = await self.auth.get_user_by_req(request)

        if txn_id:
            set_tag("txn_id", txn_id)

        content = parse_json_object_from_request(request)

        event_dict = {
            "type": event_type,
            "content": content,
            "room_id": room_id,
            "sender": requester.user.to_string(),
        }

        if state_key is not None:
            event_dict["state_key"] = state_key

        try:
            if event_type == EventTypes.Member:
                membership = content.get("membership", None)
                event_id, _ = await self.room_member_handler.update_membership(
                    requester,
                    target=UserID.from_string(state_key),
                    room_id=room_id,
                    action=membership,
                    content=content,
                )
            else:
                (
                    event,
                    _,
                ) = await self.event_creation_handler.create_and_send_nonmember_event(
                    requester, event_dict, txn_id=txn_id
                )
                event_id = event.event_id
        except ShadowBanError:
            event_id = "$" + random_string(43)

        set_tag("event_id", event_id)
        ret = {"event_id": event_id}
        return 200, ret


# TODO: Needs unit testing for generic events + feedback
class RoomSendEventRestServlet(TransactionRestServlet):
    def __init__(self, hs):
        super().__init__(hs)
        self.event_creation_handler = hs.get_event_creation_handler()
        self.auth = hs.get_auth()

    def register(self, http_server):
        # /rooms/$roomid/send/$event_type[/$txn_id]
        PATTERNS = "/rooms/(?P<room_id>[^/]*)/send/(?P<event_type>[^/]*)"
        register_txn_path(self, PATTERNS, http_server, with_get=True)

    async def on_POST(self, request, room_id, event_type, txn_id=None):
        requester = await self.auth.get_user_by_req(request, allow_guest=True)
        content = parse_json_object_from_request(request)

        event_dict = {
            "type": event_type,
            "content": content,
            "room_id": room_id,
            "sender": requester.user.to_string(),
        }

        if b"ts" in request.args and requester.app_service:
            event_dict["origin_server_ts"] = parse_integer(request, "ts", 0)

        try:
            (
                event,
                _,
            ) = await self.event_creation_handler.create_and_send_nonmember_event(
                requester, event_dict, txn_id=txn_id
            )
            event_id = event.event_id
        except ShadowBanError:
            event_id = "$" + random_string(43)

        set_tag("event_id", event_id)
        return 200, {"event_id": event_id}

    def on_GET(self, request, room_id, event_type, txn_id):
        return 200, "Not implemented"

    def on_PUT(self, request, room_id, event_type, txn_id):
        set_tag("txn_id", txn_id)

        return self.txns.fetch_or_execute_request(
            request, self.on_POST, request, room_id, event_type, txn_id
        )


# TODO: Needs unit testing for room ID + alias joins
class JoinRoomAliasServlet(TransactionRestServlet):
    def __init__(self, hs):
        super().__init__(hs)
        self.room_member_handler = hs.get_room_member_handler()
        self.auth = hs.get_auth()

    def register(self, http_server):
        # /join/$room_identifier[/$txn_id]
        PATTERNS = "/join/(?P<room_identifier>[^/]*)"
        register_txn_path(self, PATTERNS, http_server)

    async def on_POST(self, request, room_identifier, txn_id=None):
        requester = await self.auth.get_user_by_req(request, allow_guest=True)

        try:
            content = parse_json_object_from_request(request)
        except Exception:
            # Turns out we used to ignore the body entirely, and some clients
            # cheekily send invalid bodies.
            content = {}

        if RoomID.is_valid(room_identifier):
            room_id = room_identifier
            try:
                remote_room_hosts = parse_list_from_args(request.args, "server_name")
            except KeyError:
                remote_room_hosts = None
        elif RoomAlias.is_valid(room_identifier):
            handler = self.room_member_handler
            room_alias = RoomAlias.from_string(room_identifier)
            room_id, remote_room_hosts = await handler.lookup_room_alias(room_alias)
            room_id = room_id.to_string()
        else:
            raise SynapseError(
                400, "%s was not legal room ID or room alias" % (room_identifier,)
            )

        await self.room_member_handler.update_membership(
            requester=requester,
            target=requester.user,
            room_id=room_id,
            action="join",
            txn_id=txn_id,
            remote_room_hosts=remote_room_hosts,
            content=content,
            third_party_signed=content.get("third_party_signed", None),
        )

        return 200, {"room_id": room_id}

    def on_PUT(self, request, room_identifier, txn_id):
        set_tag("txn_id", txn_id)

        return self.txns.fetch_or_execute_request(
            request, self.on_POST, request, room_identifier, txn_id
        )


# TODO: Needs unit testing
class PublicRoomListRestServlet(TransactionRestServlet):
    PATTERNS = client_patterns("/publicRooms$", v1=True)

    def __init__(self, hs):
        super().__init__(hs)
        self.hs = hs
        self.auth = hs.get_auth()

    async def on_GET(self, request):
        server = parse_string(request, "server", default=None)

        try:
            await self.auth.get_user_by_req(request, allow_guest=True)
        except InvalidClientCredentialsError as e:
            # Option to allow servers to require auth when accessing
            # /publicRooms via CS API. This is especially helpful in private
            # federations.
            if not self.hs.config.allow_public_rooms_without_auth:
                raise

            # We allow people to not be authed if they're just looking at our
            # room list, but require auth when we proxy the request.
            # In both cases we call the auth function, as that has the side
            # effect of logging who issued this request if an access token was
            # provided.
            if server:
                raise e

        limit = parse_integer(request, "limit", 0)
        since_token = parse_string(request, "since", None)

        if limit == 0:
            # zero is a special value which corresponds to no limit.
            limit = None

        handler = self.hs.get_room_list_handler()
        if server and server != self.hs.config.server_name:
            # Ensure the server is valid.
            try:
                parse_and_validate_server_name(server)
            except ValueError:
                raise SynapseError(
                    400,
                    "Invalid server name: %s" % (server,),
                    Codes.INVALID_PARAM,
                )

            try:
                data = await handler.get_remote_public_room_list(
                    server, limit=limit, since_token=since_token
                )
            except HttpResponseException as e:
                raise e.to_synapse_error()
        else:
            data = await handler.get_local_public_room_list(
                limit=limit, since_token=since_token
            )

        return 200, data

    async def on_POST(self, request):
        await self.auth.get_user_by_req(request, allow_guest=True)

        server = parse_string(request, "server", default=None)
        content = parse_json_object_from_request(request)

        limit = int(content.get("limit", 100))  # type: Optional[int]
        since_token = content.get("since", None)
        search_filter = content.get("filter", None)

        include_all_networks = content.get("include_all_networks", False)
        third_party_instance_id = content.get("third_party_instance_id", None)

        if include_all_networks:
            network_tuple = None
            if third_party_instance_id is not None:
                raise SynapseError(
                    400, "Can't use include_all_networks with an explicit network"
                )
        elif third_party_instance_id is None:
            network_tuple = ThirdPartyInstanceID(None, None)
        else:
            network_tuple = ThirdPartyInstanceID.from_string(third_party_instance_id)

        if limit == 0:
            # zero is a special value which corresponds to no limit.
            limit = None

        handler = self.hs.get_room_list_handler()
        if server and server != self.hs.config.server_name:
            # Ensure the server is valid.
            try:
                parse_and_validate_server_name(server)
            except ValueError:
                raise SynapseError(
                    400,
                    "Invalid server name: %s" % (server,),
                    Codes.INVALID_PARAM,
                )

            try:
                data = await handler.get_remote_public_room_list(
                    server,
                    limit=limit,
                    since_token=since_token,
                    search_filter=search_filter,
                    include_all_networks=include_all_networks,
                    third_party_instance_id=third_party_instance_id,
                )
            except HttpResponseException as e:
                raise e.to_synapse_error()
        else:
            data = await handler.get_local_public_room_list(
                limit=limit,
                since_token=since_token,
                search_filter=search_filter,
                network_tuple=network_tuple,
            )

        return 200, data


# TODO: Needs unit testing
class RoomMemberListRestServlet(RestServlet):
    PATTERNS = client_patterns("/rooms/(?P<room_id>[^/]*)/members$", v1=True)

    def __init__(self, hs):
        super().__init__()
        self.message_handler = hs.get_message_handler()
        self.auth = hs.get_auth()
        self.store = hs.get_datastore()

    async def on_GET(self, request, room_id):
        # TODO support Pagination stream API (limit/tokens)
        requester = await self.auth.get_user_by_req(request, allow_guest=True)
        handler = self.message_handler

        # request the state as of a given event, as identified by a stream token,
        # for consistency with /messages etc.
        # useful for getting the membership in retrospect as of a given /sync
        # response.
        at_token_string = parse_string(request, "at")
        if at_token_string is None:
            at_token = None
        else:
            at_token = await StreamToken.from_string(self.store, at_token_string)

        # let you filter down on particular memberships.
        # XXX: this may not be the best shape for this API - we could pass in a filter
        # instead, except filters aren't currently aware of memberships.
        # See https://github.com/matrix-org/matrix-doc/issues/1337 for more details.
        membership = parse_string(request, "membership")
        not_membership = parse_string(request, "not_membership")

        events = await handler.get_state_events(
            room_id=room_id,
            user_id=requester.user.to_string(),
            at_token=at_token,
            state_filter=StateFilter.from_types([(EventTypes.Member, None)]),
        )

        chunk = []

        for event in events:
            if (membership and event["content"].get("membership") != membership) or (
                not_membership and event["content"].get("membership") == not_membership
            ):
                continue
            chunk.append(event)

        return 200, {"chunk": chunk}


# deprecated in favour of /members?membership=join?
# except it does custom AS logic and has a simpler return format
class JoinedRoomMemberListRestServlet(RestServlet):
    PATTERNS = client_patterns("/rooms/(?P<room_id>[^/]*)/joined_members$", v1=True)

    def __init__(self, hs):
        super().__init__()
        self.message_handler = hs.get_message_handler()
        self.auth = hs.get_auth()

    async def on_GET(self, request, room_id):
        requester = await self.auth.get_user_by_req(request)

        users_with_profile = await self.message_handler.get_joined_members(
            requester, room_id
        )

        return 200, {"joined": users_with_profile}


# TODO: Needs better unit testing
class RoomMessageListRestServlet(RestServlet):
    PATTERNS = client_patterns("/rooms/(?P<room_id>[^/]*)/messages$", v1=True)

    def __init__(self, hs):
        super().__init__()
        self.pagination_handler = hs.get_pagination_handler()
        self.auth = hs.get_auth()
        self.store = hs.get_datastore()

    async def on_GET(self, request, room_id):
        requester = await self.auth.get_user_by_req(request, allow_guest=True)
        pagination_config = await PaginationConfig.from_request(
            self.store, request, default_limit=10
        )
        as_client_event = b"raw" not in request.args
        filter_str = parse_string(request, b"filter", encoding="utf-8")
        if filter_str:
            filter_json = urlparse.unquote(filter_str)
            event_filter = Filter(
                json_decoder.decode(filter_json)
            )  # type: Optional[Filter]
            if (
                event_filter
                and event_filter.filter_json.get("event_format", "client")
                == "federation"
            ):
                as_client_event = False
        else:
            event_filter = None

        msgs = await self.pagination_handler.get_messages(
            room_id=room_id,
            requester=requester,
            pagin_config=pagination_config,
            as_client_event=as_client_event,
            event_filter=event_filter,
        )

        return 200, msgs


# TODO: Needs unit testing
class RoomStateRestServlet(RestServlet):
    PATTERNS = client_patterns("/rooms/(?P<room_id>[^/]*)/state$", v1=True)

    def __init__(self, hs):
        super().__init__()
        self.message_handler = hs.get_message_handler()
        self.auth = hs.get_auth()

    async def on_GET(self, request, room_id):
        requester = await self.auth.get_user_by_req(request, allow_guest=True)
        # Get all the current state for this room
        events = await self.message_handler.get_state_events(
            room_id=room_id,
            user_id=requester.user.to_string(),
            is_guest=requester.is_guest,
        )
        return 200, events


# TODO: Needs unit testing
class RoomInitialSyncRestServlet(RestServlet):
    PATTERNS = client_patterns("/rooms/(?P<room_id>[^/]*)/initialSync$", v1=True)

    def __init__(self, hs):
        super().__init__()
        self.initial_sync_handler = hs.get_initial_sync_handler()
        self.auth = hs.get_auth()
        self.store = hs.get_datastore()

    async def on_GET(self, request, room_id):
        requester = await self.auth.get_user_by_req(request, allow_guest=True)
        pagination_config = await PaginationConfig.from_request(self.store, request)
        content = await self.initial_sync_handler.room_initial_sync(
            room_id=room_id, requester=requester, pagin_config=pagination_config
        )
        return 200, content


class RoomEventServlet(RestServlet):
    PATTERNS = client_patterns(
        "/rooms/(?P<room_id>[^/]*)/event/(?P<event_id>[^/]*)$", v1=True
    )

    def __init__(self, hs):
        super().__init__()
        self.clock = hs.get_clock()
        self.event_handler = hs.get_event_handler()
        self._event_serializer = hs.get_event_client_serializer()
        self.auth = hs.get_auth()

    async def on_GET(self, request, room_id, event_id):
        requester = await self.auth.get_user_by_req(request, allow_guest=True)
        try:
            event = await self.event_handler.get_event(
                requester.user, room_id, event_id
            )
        except AuthError:
            # This endpoint is supposed to return a 404 when the requester does
            # not have permission to access the event
            # https://matrix.org/docs/spec/client_server/r0.5.0#get-matrix-client-r0-rooms-roomid-event-eventid
            raise SynapseError(404, "Event not found.", errcode=Codes.NOT_FOUND)

        time_now = self.clock.time_msec()
        if event:
            event = await self._event_serializer.serialize_event(event, time_now)
            return 200, event

        return SynapseError(404, "Event not found.", errcode=Codes.NOT_FOUND)


class RoomEventContextServlet(RestServlet):
    PATTERNS = client_patterns(
        "/rooms/(?P<room_id>[^/]*)/context/(?P<event_id>[^/]*)$", v1=True
    )

    def __init__(self, hs):
        super().__init__()
        self.clock = hs.get_clock()
        self.room_context_handler = hs.get_room_context_handler()
        self._event_serializer = hs.get_event_client_serializer()
        self.auth = hs.get_auth()

    async def on_GET(self, request, room_id, event_id):
        requester = await self.auth.get_user_by_req(request, allow_guest=True)

        limit = parse_integer(request, "limit", default=10)

        # picking the API shape for symmetry with /messages
        filter_str = parse_string(request, b"filter", encoding="utf-8")
        if filter_str:
            filter_json = urlparse.unquote(filter_str)
            event_filter = Filter(
                json_decoder.decode(filter_json)
            )  # type: Optional[Filter]
        else:
            event_filter = None

        results = await self.room_context_handler.get_event_context(
            requester, room_id, event_id, limit, event_filter
        )

        if not results:
            raise SynapseError(404, "Event not found.", errcode=Codes.NOT_FOUND)

        time_now = self.clock.time_msec()
        results["events_before"] = await self._event_serializer.serialize_events(
            results["events_before"], time_now
        )
        results["event"] = await self._event_serializer.serialize_event(
            results["event"], time_now
        )
        results["events_after"] = await self._event_serializer.serialize_events(
            results["events_after"], time_now
        )
        results["state"] = await self._event_serializer.serialize_events(
            results["state"],
            time_now,
            # No need to bundle aggregations for state events
            bundle_aggregations=False,
        )

        return 200, results


class RoomForgetRestServlet(TransactionRestServlet):
    def __init__(self, hs):
        super().__init__(hs)
        self.room_member_handler = hs.get_room_member_handler()
        self.auth = hs.get_auth()

    def register(self, http_server):
        PATTERNS = "/rooms/(?P<room_id>[^/]*)/forget"
        register_txn_path(self, PATTERNS, http_server)

    async def on_POST(self, request, room_id, txn_id=None):
        requester = await self.auth.get_user_by_req(request, allow_guest=False)

        await self.room_member_handler.forget(user=requester.user, room_id=room_id)

        return 200, {}

    def on_PUT(self, request, room_id, txn_id):
        set_tag("txn_id", txn_id)

        return self.txns.fetch_or_execute_request(
            request, self.on_POST, request, room_id, txn_id
        )


# TODO: Needs unit testing
class RoomMembershipRestServlet(TransactionRestServlet):
    def __init__(self, hs):
        super().__init__(hs)
        self.room_member_handler = hs.get_room_member_handler()
        self.auth = hs.get_auth()

    def register(self, http_server):
        # /rooms/$roomid/[invite|join|leave]
        PATTERNS = (
            "/rooms/(?P<room_id>[^/]*)/"
            "(?P<membership_action>join|invite|leave|ban|unban|kick)"
        )
        register_txn_path(self, PATTERNS, http_server)

    async def on_POST(self, request, room_id, membership_action, txn_id=None):
        requester = await self.auth.get_user_by_req(request, allow_guest=True)

        if requester.is_guest and membership_action not in {
            Membership.JOIN,
            Membership.LEAVE,
        }:
            raise AuthError(403, "Guest access not allowed")

        try:
            content = parse_json_object_from_request(request)
        except Exception:
            # Turns out we used to ignore the body entirely, and some clients
            # cheekily send invalid bodies.
            content = {}

        if membership_action == "invite" and self._has_3pid_invite_keys(content):
            try:
                await self.room_member_handler.do_3pid_invite(
                    room_id,
                    requester.user,
                    content["medium"],
                    content["address"],
                    content["id_server"],
                    requester,
                    txn_id,
                    new_room=False,
                    id_access_token=content.get("id_access_token"),
                )
            except ShadowBanError:
                # Pretend the request succeeded.
                pass
            return 200, {}

        target = requester.user
        if membership_action in ["invite", "ban", "unban", "kick"]:
            assert_params_in_dict(content, ["user_id"])
            target = UserID.from_string(content["user_id"])

        event_content = None
        if "reason" in content:
            event_content = {"reason": content["reason"]}

        try:
            await self.room_member_handler.update_membership(
                requester=requester,
                target=target,
                room_id=room_id,
                action=membership_action,
                txn_id=txn_id,
                third_party_signed=content.get("third_party_signed", None),
                content=event_content,
            )
        except ShadowBanError:
            # Pretend the request succeeded.
            pass

        return_value = {}

        if membership_action == "join":
            return_value["room_id"] = room_id

        return 200, return_value

    def _has_3pid_invite_keys(self, content):
        for key in {"id_server", "medium", "address"}:
            if key not in content:
                return False
        return True

    def on_PUT(self, request, room_id, membership_action, txn_id):
        set_tag("txn_id", txn_id)

        return self.txns.fetch_or_execute_request(
            request, self.on_POST, request, room_id, membership_action, txn_id
        )


class RoomRedactEventRestServlet(TransactionRestServlet):
    def __init__(self, hs):
        super().__init__(hs)
        self.event_creation_handler = hs.get_event_creation_handler()
        self.auth = hs.get_auth()

    def register(self, http_server):
        PATTERNS = "/rooms/(?P<room_id>[^/]*)/redact/(?P<event_id>[^/]*)"
        register_txn_path(self, PATTERNS, http_server)

    async def on_POST(self, request, room_id, event_id, txn_id=None):
        requester = await self.auth.get_user_by_req(request)
        content = parse_json_object_from_request(request)

        try:
            (
                event,
                _,
            ) = await self.event_creation_handler.create_and_send_nonmember_event(
                requester,
                {
                    "type": EventTypes.Redaction,
                    "content": content,
                    "room_id": room_id,
                    "sender": requester.user.to_string(),
                    "redacts": event_id,
                },
                txn_id=txn_id,
            )
            event_id = event.event_id
        except ShadowBanError:
            event_id = "$" + random_string(43)

        set_tag("event_id", event_id)
        return 200, {"event_id": event_id}

    def on_PUT(self, request, room_id, event_id, txn_id):
        set_tag("txn_id", txn_id)

        return self.txns.fetch_or_execute_request(
            request, self.on_POST, request, room_id, event_id, txn_id
        )


class RoomTypingRestServlet(RestServlet):
    PATTERNS = client_patterns(
        "/rooms/(?P<room_id>[^/]*)/typing/(?P<user_id>[^/]*)$", v1=True
    )

    def __init__(self, hs: "HomeServer"):
        super().__init__()
        self.hs = hs
        self.presence_handler = hs.get_presence_handler()
        self.auth = hs.get_auth()

        # If we're not on the typing writer instance we should scream if we get
        # requests.
        self._is_typing_writer = (
            hs.config.worker.writers.typing == hs.get_instance_name()
        )

    async def on_PUT(self, request, room_id, user_id):
        requester = await self.auth.get_user_by_req(request)

        if not self._is_typing_writer:
            raise Exception("Got /typing request on instance that is not typing writer")

        room_id = urlparse.unquote(room_id)
        target_user = UserID.from_string(urlparse.unquote(user_id))

        content = parse_json_object_from_request(request)

        await self.presence_handler.bump_presence_active_time(requester.user)

        # Limit timeout to stop people from setting silly typing timeouts.
        timeout = min(content.get("timeout", 30000), 120000)

        # Defer getting the typing handler since it will raise on workers.
        typing_handler = self.hs.get_typing_writer_handler()

        try:
            if content["typing"]:
                await typing_handler.started_typing(
                    target_user=target_user,
                    requester=requester,
                    room_id=room_id,
                    timeout=timeout,
                )
            else:
                await typing_handler.stopped_typing(
                    target_user=target_user, requester=requester, room_id=room_id
                )
        except ShadowBanError:
            # Pretend this worked without error.
            pass

        return 200, {}


class RoomAliasListServlet(RestServlet):
    PATTERNS = [
        re.compile(
            r"^/_matrix/client/unstable/org\.matrix\.msc2432"
            r"/rooms/(?P<room_id>[^/]*)/aliases"
        ),
    ]

    def __init__(self, hs: "HomeServer"):
        super().__init__()
        self.auth = hs.get_auth()
        self.directory_handler = hs.get_directory_handler()

    async def on_GET(self, request, room_id):
        requester = await self.auth.get_user_by_req(request)

        alias_list = await self.directory_handler.get_aliases_for_room(
            requester, room_id
        )

        return 200, {"aliases": alias_list}


class SearchRestServlet(RestServlet):
    PATTERNS = client_patterns("/search$", v1=True)

    def __init__(self, hs):
        super().__init__()
        self.search_handler = hs.get_search_handler()
        self.auth = hs.get_auth()

    async def on_POST(self, request):
        requester = await self.auth.get_user_by_req(request)

        content = parse_json_object_from_request(request)

        batch = parse_string(request, "next_batch")
        results = await self.search_handler.search(requester.user, content, batch)

        return 200, results


class JoinedRoomsRestServlet(RestServlet):
    PATTERNS = client_patterns("/joined_rooms$", v1=True)

    def __init__(self, hs):
        super().__init__()
        self.store = hs.get_datastore()
        self.auth = hs.get_auth()

    async def on_GET(self, request):
        requester = await self.auth.get_user_by_req(request, allow_guest=True)

        room_ids = await self.store.get_rooms_for_user(requester.user.to_string())
        return 200, {"joined_rooms": list(room_ids)}


def register_txn_path(servlet, regex_string, http_server, with_get=False):
    """Registers a transaction-based path.

    This registers two paths:
        PUT regex_string/$txnid
        POST regex_string

    Args:
        regex_string (str): The regex string to register. Must NOT have a
        trailing $ as this string will be appended to.
        http_server : The http_server to register paths with.
        with_get: True to also register respective GET paths for the PUTs.
    """
    http_server.register_paths(
        "POST",
        client_patterns(regex_string + "$", v1=True),
        servlet.on_POST,
        servlet.__class__.__name__,
    )
    http_server.register_paths(
        "PUT",
        client_patterns(regex_string + "/(?P<txn_id>[^/]*)$", v1=True),
        servlet.on_PUT,
        servlet.__class__.__name__,
    )
    if with_get:
        http_server.register_paths(
            "GET",
            client_patterns(regex_string + "/(?P<txn_id>[^/]*)$", v1=True),
            servlet.on_GET,
            servlet.__class__.__name__,
        )


class RoomSpaceSummaryRestServlet(RestServlet):
    PATTERNS = (
        re.compile(
            "^/_matrix/client/unstable/org.matrix.msc2946"
            "/rooms/(?P<room_id>[^/]*)/spaces$"
        ),
    )

    def __init__(self, hs: "HomeServer"):
        super().__init__()
        self._auth = hs.get_auth()
        self._space_summary_handler = hs.get_space_summary_handler()

<<<<<<< HEAD
    async def on_GET(self, request: Request, room_id: str) -> Tuple[int, JsonDict]:
=======
    async def on_GET(
        self, request: SynapseRequest, room_id: str
    ) -> Tuple[int, JsonDict]:
>>>>>>> 4ecba9bd
        requester = await self._auth.get_user_by_req(request, allow_guest=True)

        return 200, await self._space_summary_handler.get_space_summary(
            requester.user.to_string(),
            room_id,
            suggested_only=parse_boolean(request, "suggested_only", default=False),
            max_rooms_per_space=parse_integer(request, "max_rooms_per_space"),
        )

<<<<<<< HEAD
    async def on_POST(self, request: Request, room_id: str) -> Tuple[int, JsonDict]:
=======
    async def on_POST(
        self, request: SynapseRequest, room_id: str
    ) -> Tuple[int, JsonDict]:
>>>>>>> 4ecba9bd
        requester = await self._auth.get_user_by_req(request, allow_guest=True)
        content = parse_json_object_from_request(request)

        suggested_only = content.get("suggested_only", False)
        if not isinstance(suggested_only, bool):
            raise SynapseError(
                400, "'suggested_only' must be a boolean", Codes.BAD_JSON
            )

        max_rooms_per_space = content.get("max_rooms_per_space")
        if max_rooms_per_space is not None and not isinstance(max_rooms_per_space, int):
            raise SynapseError(
                400, "'max_rooms_per_space' must be an integer", Codes.BAD_JSON
            )

        return 200, await self._space_summary_handler.get_space_summary(
            requester.user.to_string(),
            room_id,
            suggested_only=suggested_only,
            max_rooms_per_space=max_rooms_per_space,
        )


def register_servlets(hs: "HomeServer", http_server, is_worker=False):
    RoomStateEventRestServlet(hs).register(http_server)
    RoomMemberListRestServlet(hs).register(http_server)
    JoinedRoomMemberListRestServlet(hs).register(http_server)
    RoomMessageListRestServlet(hs).register(http_server)
    JoinRoomAliasServlet(hs).register(http_server)
    RoomMembershipRestServlet(hs).register(http_server)
    RoomSendEventRestServlet(hs).register(http_server)
    PublicRoomListRestServlet(hs).register(http_server)
    RoomStateRestServlet(hs).register(http_server)
    RoomRedactEventRestServlet(hs).register(http_server)
    RoomTypingRestServlet(hs).register(http_server)
    RoomEventContextServlet(hs).register(http_server)

    if hs.config.experimental.spaces_enabled:
        RoomSpaceSummaryRestServlet(hs).register(http_server)

    # Some servlets only get registered for the main process.
    if not is_worker:
        RoomCreateRestServlet(hs).register(http_server)
        RoomForgetRestServlet(hs).register(http_server)
        SearchRestServlet(hs).register(http_server)
        JoinedRoomsRestServlet(hs).register(http_server)
        RoomEventServlet(hs).register(http_server)
        RoomAliasListServlet(hs).register(http_server)


def register_deprecated_servlets(hs, http_server):
    RoomInitialSyncRestServlet(hs).register(http_server)<|MERGE_RESOLUTION|>--- conflicted
+++ resolved
@@ -17,14 +17,8 @@
 """ This module contains REST servlets to do with rooms: /rooms/<paths> """
 import logging
 import re
-<<<<<<< HEAD
 from typing import TYPE_CHECKING, Optional, Tuple
-=======
-from typing import TYPE_CHECKING, List, Optional, Tuple
->>>>>>> 4ecba9bd
 from urllib import parse as urlparse
-
-from twisted.web.server import Request
 
 from synapse.api.constants import EventTypes, Membership
 from synapse.api.errors import (
@@ -64,11 +58,7 @@
 from synapse.util.stringutils import parse_and_validate_server_name, random_string
 
 if TYPE_CHECKING:
-<<<<<<< HEAD
-    from synapse.app.homeserver import HomeServer
-=======
     from synapse.server import HomeServer
->>>>>>> 4ecba9bd
 
 logger = logging.getLogger(__name__)
 
@@ -1018,13 +1008,9 @@
         self._auth = hs.get_auth()
         self._space_summary_handler = hs.get_space_summary_handler()
 
-<<<<<<< HEAD
-    async def on_GET(self, request: Request, room_id: str) -> Tuple[int, JsonDict]:
-=======
     async def on_GET(
         self, request: SynapseRequest, room_id: str
     ) -> Tuple[int, JsonDict]:
->>>>>>> 4ecba9bd
         requester = await self._auth.get_user_by_req(request, allow_guest=True)
 
         return 200, await self._space_summary_handler.get_space_summary(
@@ -1034,13 +1020,9 @@
             max_rooms_per_space=parse_integer(request, "max_rooms_per_space"),
         )
 
-<<<<<<< HEAD
-    async def on_POST(self, request: Request, room_id: str) -> Tuple[int, JsonDict]:
-=======
     async def on_POST(
         self, request: SynapseRequest, room_id: str
     ) -> Tuple[int, JsonDict]:
->>>>>>> 4ecba9bd
         requester = await self._auth.get_user_by_req(request, allow_guest=True)
         content = parse_json_object_from_request(request)
 
