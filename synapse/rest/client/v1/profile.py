# -*- coding: utf-8 -*-
# Copyright 2014-2016 OpenMarket Ltd
#
# Licensed under the Apache License, Version 2.0 (the "License");
# you may not use this file except in compliance with the License.
# You may obtain a copy of the License at
#
#     http://www.apache.org/licenses/LICENSE-2.0
#
# Unless required by applicable law or agreed to in writing, software
# distributed under the License is distributed on an "AS IS" BASIS,
# WITHOUT WARRANTIES OR CONDITIONS OF ANY KIND, either express or implied.
# See the License for the specific language governing permissions and
# limitations under the License.

""" This module contains REST servlets to do with profile: /profile/<paths> """
import logging

from twisted.internet import defer

from synapse.http.servlet import RestServlet, parse_json_object_from_request
from synapse.rest.client.v2_alpha._base import client_patterns
from synapse.types import UserID


<<<<<<< HEAD
logger = logging.getLogger(__name__)


class ProfileDisplaynameRestServlet(ClientV1RestServlet):
    PATTERNS = client_path_patterns("/profile/(?P<user_id>[^/]*)/displayname")
=======
class ProfileDisplaynameRestServlet(RestServlet):
    PATTERNS = client_patterns("/profile/(?P<user_id>[^/]*)/displayname", v1=True)
>>>>>>> 97174780

    def __init__(self, hs):
        super(ProfileDisplaynameRestServlet, self).__init__()
        self.hs = hs
        self.profile_handler = hs.get_profile_handler()
<<<<<<< HEAD
        self.http_client = hs.get_simple_http_client()
=======
        self.auth = hs.get_auth()
>>>>>>> 97174780

    @defer.inlineCallbacks
    def on_GET(self, request, user_id):
        requester_user = None

        if self.hs.config.require_auth_for_profile_requests:
            requester = yield self.auth.get_user_by_req(request)
            requester_user = requester.user

        user = UserID.from_string(user_id)

        yield self.profile_handler.check_profile_query_allowed(user, requester_user)

        displayname = yield self.profile_handler.get_displayname(user)

        ret = {}
        if displayname is not None:
            ret["displayname"] = displayname

        defer.returnValue((200, ret))

    @defer.inlineCallbacks
    def on_PUT(self, request, user_id):
        requester = yield self.auth.get_user_by_req(request, allow_guest=True)
        user = UserID.from_string(user_id)
        is_admin = yield self.auth.is_server_admin(requester.user)

        content = parse_json_object_from_request(request)

        try:
            new_name = content["displayname"]
        except Exception:
            defer.returnValue((400, "Unable to parse name"))

        yield self.profile_handler.set_displayname(
            user, requester, new_name, is_admin)

        if self.hs.config.shadow_server:
            shadow_user = UserID(
                user.localpart, self.hs.config.shadow_server.get("hs")
            )
            self.shadow_displayname(shadow_user.to_string(), content)

        defer.returnValue((200, {}))

    def on_OPTIONS(self, request, user_id):
        return (200, {})

    @defer.inlineCallbacks
    def shadow_displayname(self, user_id, body):
        # TODO: retries
        shadow_hs_url = self.hs.config.shadow_server.get("hs_url")
        as_token = self.hs.config.shadow_server.get("as_token")

        yield self.http_client.put_json(
            "%s/_matrix/client/r0/profile/%s/displayname?access_token=%s&user_id=%s" % (
                shadow_hs_url, user_id, as_token, user_id
            ),
            body
        )


class ProfileAvatarURLRestServlet(RestServlet):
    PATTERNS = client_patterns("/profile/(?P<user_id>[^/]*)/avatar_url", v1=True)

    def __init__(self, hs):
        super(ProfileAvatarURLRestServlet, self).__init__()
        self.hs = hs
        self.profile_handler = hs.get_profile_handler()
<<<<<<< HEAD
        self.http_client = hs.get_simple_http_client()
=======
        self.auth = hs.get_auth()
>>>>>>> 97174780

    @defer.inlineCallbacks
    def on_GET(self, request, user_id):
        requester_user = None

        if self.hs.config.require_auth_for_profile_requests:
            requester = yield self.auth.get_user_by_req(request)
            requester_user = requester.user

        user = UserID.from_string(user_id)

        yield self.profile_handler.check_profile_query_allowed(user, requester_user)

        avatar_url = yield self.profile_handler.get_avatar_url(user)

        ret = {}
        if avatar_url is not None:
            ret["avatar_url"] = avatar_url

        defer.returnValue((200, ret))

    @defer.inlineCallbacks
    def on_PUT(self, request, user_id):
        requester = yield self.auth.get_user_by_req(request)
        user = UserID.from_string(user_id)
        is_admin = yield self.auth.is_server_admin(requester.user)

        content = parse_json_object_from_request(request)
        try:
            new_name = content["avatar_url"]
        except Exception:
            defer.returnValue((400, "Unable to parse name"))

        yield self.profile_handler.set_avatar_url(
            user, requester, new_name, is_admin)

        if self.hs.config.shadow_server:
            shadow_user = UserID(
                user.localpart, self.hs.config.shadow_server.get("hs")
            )
            self.shadow_avatar_url(shadow_user.to_string(), content)

        defer.returnValue((200, {}))

    def on_OPTIONS(self, request, user_id):
        return (200, {})

    @defer.inlineCallbacks
    def shadow_avatar_url(self, user_id, body):
        # TODO: retries
        shadow_hs_url = self.hs.config.shadow_server.get("hs_url")
        as_token = self.hs.config.shadow_server.get("as_token")

        yield self.http_client.put_json(
            "%s/_matrix/client/r0/profile/%s/avatar_url?access_token=%s&user_id=%s" % (
                shadow_hs_url, user_id, as_token, user_id
            ),
            body
        )


class ProfileRestServlet(RestServlet):
    PATTERNS = client_patterns("/profile/(?P<user_id>[^/]*)", v1=True)

    def __init__(self, hs):
        super(ProfileRestServlet, self).__init__()
        self.hs = hs
        self.profile_handler = hs.get_profile_handler()
        self.auth = hs.get_auth()

    @defer.inlineCallbacks
    def on_GET(self, request, user_id):
        requester_user = None

        if self.hs.config.require_auth_for_profile_requests:
            requester = yield self.auth.get_user_by_req(request)
            requester_user = requester.user

        user = UserID.from_string(user_id)

        yield self.profile_handler.check_profile_query_allowed(user, requester_user)

        displayname = yield self.profile_handler.get_displayname(user)
        avatar_url = yield self.profile_handler.get_avatar_url(user)

        ret = {}
        if displayname is not None:
            ret["displayname"] = displayname
        if avatar_url is not None:
            ret["avatar_url"] = avatar_url

        defer.returnValue((200, ret))


def register_servlets(hs, http_server):
    ProfileDisplaynameRestServlet(hs).register(http_server)
    ProfileAvatarURLRestServlet(hs).register(http_server)
    ProfileRestServlet(hs).register(http_server)<|MERGE_RESOLUTION|>--- conflicted
+++ resolved
@@ -23,26 +23,18 @@
 from synapse.types import UserID
 
 
-<<<<<<< HEAD
 logger = logging.getLogger(__name__)
 
 
-class ProfileDisplaynameRestServlet(ClientV1RestServlet):
-    PATTERNS = client_path_patterns("/profile/(?P<user_id>[^/]*)/displayname")
-=======
 class ProfileDisplaynameRestServlet(RestServlet):
     PATTERNS = client_patterns("/profile/(?P<user_id>[^/]*)/displayname", v1=True)
->>>>>>> 97174780
 
     def __init__(self, hs):
         super(ProfileDisplaynameRestServlet, self).__init__()
         self.hs = hs
         self.profile_handler = hs.get_profile_handler()
-<<<<<<< HEAD
         self.http_client = hs.get_simple_http_client()
-=======
         self.auth = hs.get_auth()
->>>>>>> 97174780
 
     @defer.inlineCallbacks
     def on_GET(self, request, user_id):
@@ -112,11 +104,8 @@
         super(ProfileAvatarURLRestServlet, self).__init__()
         self.hs = hs
         self.profile_handler = hs.get_profile_handler()
-<<<<<<< HEAD
         self.http_client = hs.get_simple_http_client()
-=======
         self.auth = hs.get_auth()
->>>>>>> 97174780
 
     @defer.inlineCallbacks
     def on_GET(self, request, user_id):
