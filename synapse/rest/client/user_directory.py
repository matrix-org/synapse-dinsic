--- conflicted
+++ resolved
@@ -25,11 +25,7 @@
     parse_json_object_from_request,
 )
 from synapse.http.site import SynapseRequest
-<<<<<<< HEAD
-from synapse.types import JsonDict, UserID
-=======
-from synapse.types import JsonMapping
->>>>>>> ac80bfba
+from synapse.types import JsonMapping, UserID
 
 from ._base import client_patterns
 
@@ -121,7 +117,7 @@
 
     async def on_GET(
         self, request: SynapseRequest, user_id: str
-    ) -> Tuple[int, JsonDict]:
+    ) -> Tuple[int, JsonMapping]:
         # Ensure the user is authenticated
         await self.auth.get_user_by_req(request)
 
@@ -137,7 +133,7 @@
         user_id_to_info = await self.store.get_info_for_users([user_id])
         return 200, user_id_to_info[user_id]
 
-    async def _on_federation_query(self, args: JsonDict) -> JsonDict:
+    async def _on_federation_query(self, args: JsonMapping) -> JsonMapping:
         """Called when a request for user information appears over federation
 
         Args:
@@ -175,7 +171,7 @@
         self.store = hs.get_datastores().main
         self.transport_layer = hs.get_federation_transport_client()
 
-    async def on_POST(self, request: SynapseRequest) -> Tuple[int, JsonDict]:
+    async def on_POST(self, request: SynapseRequest) -> Tuple[int, JsonMapping]:
         # Ensure the user is authenticated
         await self.auth.get_user_by_req(request)
 
