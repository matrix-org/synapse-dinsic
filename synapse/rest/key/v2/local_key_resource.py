# -*- coding: utf-8 -*-
# Copyright 2014-2016 OpenMarket Ltd
#
# Licensed under the Apache License, Version 2.0 (the "License");
# you may not use this file except in compliance with the License.
# You may obtain a copy of the License at
#
#     http://www.apache.org/licenses/LICENSE-2.0
#
# Unless required by applicable law or agreed to in writing, software
# distributed under the License is distributed on an "AS IS" BASIS,
# WITHOUT WARRANTIES OR CONDITIONS OF ANY KIND, either express or implied.
# See the License for the specific language governing permissions and
# limitations under the License.


import logging

from canonicaljson import encode_canonical_json
from signedjson.sign import sign_json
from unpaddedbase64 import encode_base64

from twisted.web.resource import Resource

from synapse.http.server import respond_with_json_bytes

logger = logging.getLogger(__name__)


class LocalKey(Resource):
    """HTTP resource containing encoding the TLS X.509 certificate and NACL
    signature verification keys for this server::

        GET /_matrix/key/v2/server/a.key.id HTTP/1.1

        HTTP/1.1 200 OK
        Content-Type: application/json
        {
            "valid_until_ts": # integer posix timestamp when this result expires.
            "server_name": "this.server.example.com"
            "verify_keys": {
                "algorithm:version": {
                    "key": # base64 encoded NACL verification key.
                }
            },
            "old_verify_keys": {
                "algorithm:version": {
                    "expired_ts": # integer posix timestamp when the key expired.
                    "key": # base64 encoded NACL verification key.
                }
            },
            "tls_fingerprints": [ # Fingerprints of the TLS certs this server uses.
                {
                    "sha256": # base64 encoded sha256 fingerprint of the X509 cert
                },
            ],
            "signatures": {
                "this.server.example.com": {
                   "algorithm:version": # NACL signature for this server
                }
            }
        }
    """

    isLeaf = True

    def __init__(self, hs):
        self.config = hs.config
        self.clock = hs.clock
        self.update_response_body(self.clock.time_msec())
        Resource.__init__(self)

    def update_response_body(self, time_now_msec):
        refresh_interval = self.config.key_refresh_interval
        self.valid_until_ts = int(time_now_msec + refresh_interval)
        self.response_body = encode_canonical_json(self.response_json_object())

    def response_json_object(self):
        verify_keys = {}
        for key in self.config.signing_key:
            verify_key_bytes = key.verify_key.encode()
            key_id = "%s:%s" % (key.alg, key.version)
<<<<<<< HEAD
            verify_keys[key_id] = {u"key": encode_base64(verify_key_bytes)}
=======
            verify_keys[key_id] = {"key": encode_base64(verify_key_bytes)}
>>>>>>> 32e7c9e7

        old_verify_keys = {}
        for key_id, key in self.config.old_signing_keys.items():
            verify_key_bytes = key.encode()
            old_verify_keys[key_id] = {
                "key": encode_base64(verify_key_bytes),
                "expired_ts": key.expired_ts,
            }

        tls_fingerprints = self.config.tls_fingerprints

        json_object = {
            "valid_until_ts": self.valid_until_ts,
            "server_name": self.config.server_name,
            "verify_keys": verify_keys,
            "old_verify_keys": old_verify_keys,
            "tls_fingerprints": tls_fingerprints,
        }
        for key in self.config.signing_key:
            json_object = sign_json(json_object, self.config.server_name, key)
        return json_object

    def render_GET(self, request):
        time_now = self.clock.time_msec()
        # Update the expiry time if less than half the interval remains.
        if time_now + self.config.key_refresh_interval / 2 > self.valid_until_ts:
            self.update_response_body(time_now)
        return respond_with_json_bytes(request, 200, self.response_body)<|MERGE_RESOLUTION|>--- conflicted
+++ resolved
@@ -80,11 +80,7 @@
         for key in self.config.signing_key:
             verify_key_bytes = key.verify_key.encode()
             key_id = "%s:%s" % (key.alg, key.version)
-<<<<<<< HEAD
-            verify_keys[key_id] = {u"key": encode_base64(verify_key_bytes)}
-=======
             verify_keys[key_id] = {"key": encode_base64(verify_key_bytes)}
->>>>>>> 32e7c9e7
 
         old_verify_keys = {}
         for key_id, key in self.config.old_signing_keys.items():
