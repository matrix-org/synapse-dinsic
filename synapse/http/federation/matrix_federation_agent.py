# -*- coding: utf-8 -*-
# Copyright 2019 New Vector Ltd
#
# Licensed under the Apache License, Version 2.0 (the "License");
# you may not use this file except in compliance with the License.
# You may obtain a copy of the License at
#
#     http://www.apache.org/licenses/LICENSE-2.0
#
# Unless required by applicable law or agreed to in writing, software
# distributed under the License is distributed on an "AS IS" BASIS,
# WITHOUT WARRANTIES OR CONDITIONS OF ANY KIND, either express or implied.
# See the License for the specific language governing permissions and
# limitations under the License.
import json
import logging
import random
import time

import attr
from netaddr import IPAddress
from zope.interface import implementer

from twisted.internet import defer
from twisted.internet.endpoints import HostnameEndpoint, wrapClientTLS
from twisted.internet.interfaces import IStreamClientEndpoint
from twisted.web.client import URI, Agent, HTTPConnectionPool, RedirectAgent, readBody
from twisted.web.http import stringToDatetime
from twisted.web.http_headers import Headers
from twisted.web.iweb import IAgent

from synapse.http.federation.srv_resolver import SrvResolver, pick_server_from_list
from synapse.logging.context import make_deferred_yieldable
from synapse.util import Clock
from synapse.util.caches.ttlcache import TTLCache
from synapse.util.metrics import Measure

# period to cache .well-known results for by default
WELL_KNOWN_DEFAULT_CACHE_PERIOD = 24 * 3600

# jitter to add to the .well-known default cache ttl
WELL_KNOWN_DEFAULT_CACHE_PERIOD_JITTER = 10 * 60

# period to cache failure to fetch .well-known for
WELL_KNOWN_INVALID_CACHE_PERIOD = 1 * 3600

# cap for .well-known cache period
WELL_KNOWN_MAX_CACHE_PERIOD = 48 * 3600

logger = logging.getLogger(__name__)
well_known_cache = TTLCache("well-known")


@implementer(IAgent)
class MatrixFederationAgent(object):
    """An Agent-like thing which provides a `request` method which will look up a matrix
    server and send an HTTP request to it.

    Doesn't implement any retries. (Those are done in MatrixFederationHttpClient.)

    Args:
        reactor (IReactor): twisted reactor to use for underlying requests

        tls_client_options_factory (FederationPolicyForHTTPS|None):
            factory to use for fetching client tls options, or none to disable TLS.

        _srv_resolver (SrvResolver|None):
            SRVResolver impl to use for looking up SRV records. None to use a default
            implementation.

        _well_known_cache (TTLCache|None):
            TTLCache impl for storing cached well-known lookups. None to use a default
            implementation.
    """

    def __init__(
        self,
        reactor,
        tls_client_options_factory,
        _well_known_tls_policy=None,
        _srv_resolver=None,
        _well_known_cache=well_known_cache,
    ):
        self._reactor = reactor
        self._clock = Clock(reactor)

        self._tls_client_options_factory = tls_client_options_factory
        if _srv_resolver is None:
            _srv_resolver = SrvResolver()
        self._srv_resolver = _srv_resolver

        self._pool = HTTPConnectionPool(reactor)
        self._pool.retryAutomatically = False
        self._pool.maxPersistentPerHost = 5
        self._pool.cachedConnectionTimeout = 2 * 60

<<<<<<< HEAD
        agent_args = {}
        if _well_known_tls_policy is not None:
            # the param is called 'contextFactory', but actually passing a
            # contextfactory is deprecated, and it expects an IPolicyForHTTPS.
            agent_args["contextFactory"] = _well_known_tls_policy
        _well_known_agent = RedirectAgent(
            Agent(self._reactor, pool=self._pool, **agent_args)
=======
        _well_known_agent = RedirectAgent(
            Agent(
                self._reactor,
                pool=self._pool,
                contextFactory=tls_client_options_factory,
            )
>>>>>>> e24928de
        )
        self._well_known_agent = _well_known_agent

        # our cache of .well-known lookup results, mapping from server name
        # to delegated name. The values can be:
        #   `bytes`:     a valid server-name
        #   `None`:      there is no (valid) .well-known here
        self._well_known_cache = _well_known_cache

    @defer.inlineCallbacks
    def request(self, method, uri, headers=None, bodyProducer=None):
        """
        Args:
            method (bytes): HTTP method: GET/POST/etc

            uri (bytes): Absolute URI to be retrieved

            headers (twisted.web.http_headers.Headers|None):
                HTTP headers to send with the request, or None to
                send no extra headers.

            bodyProducer (twisted.web.iweb.IBodyProducer|None):
                An object which can generate bytes to make up the
                body of this request (for example, the properly encoded contents of
                a file for a file upload).  Or None if the request is to have
                no body.

        Returns:
            Deferred[twisted.web.iweb.IResponse]:
                fires when the header of the response has been received (regardless of the
                response status code). Fails if there is any problem which prevents that
                response from being received (including problems that prevent the request
                from being sent).
        """
        parsed_uri = URI.fromBytes(uri, defaultPort=-1)
        res = yield self._route_matrix_uri(parsed_uri)

        # set up the TLS connection params
        #
        # XXX disabling TLS is really only supported here for the benefit of the
        # unit tests. We should make the UTs cope with TLS rather than having to make
        # the code support the unit tests.
        if self._tls_client_options_factory is None:
            tls_options = None
        else:
            tls_options = self._tls_client_options_factory.get_options(
                res.tls_server_name.decode("ascii")
            )

        # make sure that the Host header is set correctly
        if headers is None:
            headers = Headers()
        else:
            headers = headers.copy()

        if not headers.hasHeader(b"host"):
            headers.addRawHeader(b"host", res.host_header)

        class EndpointFactory(object):
            @staticmethod
            def endpointForURI(_uri):
                ep = LoggingHostnameEndpoint(
                    self._reactor, res.target_host, res.target_port
                )
                if tls_options is not None:
                    ep = wrapClientTLS(tls_options, ep)
                return ep

        agent = Agent.usingEndpointFactory(self._reactor, EndpointFactory(), self._pool)
        res = yield make_deferred_yieldable(
            agent.request(method, uri, headers, bodyProducer)
        )
        return res

    @defer.inlineCallbacks
    def _route_matrix_uri(self, parsed_uri, lookup_well_known=True):
        """Helper for `request`: determine the routing for a Matrix URI

        Args:
            parsed_uri (twisted.web.client.URI): uri to route. Note that it should be
                parsed with URI.fromBytes(uri, defaultPort=-1) to set the `port` to -1
                if there is no explicit port given.

            lookup_well_known (bool): True if we should look up the .well-known file if
                there is no SRV record.

        Returns:
            Deferred[_RoutingResult]
        """
        # check for an IP literal
        try:
            ip_address = IPAddress(parsed_uri.host.decode("ascii"))
        except Exception:
            # not an IP address
            ip_address = None

        if ip_address:
            port = parsed_uri.port
            if port == -1:
                port = 8448
            return _RoutingResult(
                host_header=parsed_uri.netloc,
                tls_server_name=parsed_uri.host,
                target_host=parsed_uri.host,
                target_port=port,
            )

        if parsed_uri.port != -1:
            # there is an explicit port
            return _RoutingResult(
                host_header=parsed_uri.netloc,
                tls_server_name=parsed_uri.host,
                target_host=parsed_uri.host,
                target_port=parsed_uri.port,
            )

        if lookup_well_known:
            # try a .well-known lookup
            well_known_server = yield self._get_well_known(parsed_uri.host)

            if well_known_server:
                # if we found a .well-known, start again, but don't do another
                # .well-known lookup.

                # parse the server name in the .well-known response into host/port.
                # (This code is lifted from twisted.web.client.URI.fromBytes).
                if b":" in well_known_server:
                    well_known_host, well_known_port = well_known_server.rsplit(b":", 1)
                    try:
                        well_known_port = int(well_known_port)
                    except ValueError:
                        # the part after the colon could not be parsed as an int
                        # - we assume it is an IPv6 literal with no port (the closing
                        # ']' stops it being parsed as an int)
                        well_known_host, well_known_port = well_known_server, -1
                else:
                    well_known_host, well_known_port = well_known_server, -1

                new_uri = URI(
                    scheme=parsed_uri.scheme,
                    netloc=well_known_server,
                    host=well_known_host,
                    port=well_known_port,
                    path=parsed_uri.path,
                    params=parsed_uri.params,
                    query=parsed_uri.query,
                    fragment=parsed_uri.fragment,
                )

                res = yield self._route_matrix_uri(new_uri, lookup_well_known=False)
                return res

        # try a SRV lookup
        service_name = b"_matrix._tcp.%s" % (parsed_uri.host,)
        server_list = yield self._srv_resolver.resolve_service(service_name)

        if not server_list:
            target_host = parsed_uri.host
            port = 8448
            logger.debug(
                "No SRV record for %s, using %s:%i",
                parsed_uri.host.decode("ascii"),
                target_host.decode("ascii"),
                port,
            )
        else:
            target_host, port = pick_server_from_list(server_list)
            logger.debug(
                "Picked %s:%i from SRV records for %s",
                target_host.decode("ascii"),
                port,
                parsed_uri.host.decode("ascii"),
            )

        return _RoutingResult(
            host_header=parsed_uri.netloc,
            tls_server_name=parsed_uri.host,
            target_host=target_host,
            target_port=port,
        )

    @defer.inlineCallbacks
    def _get_well_known(self, server_name):
        """Attempt to fetch and parse a .well-known file for the given server

        Args:
            server_name (bytes): name of the server, from the requested url

        Returns:
            Deferred[bytes|None]: either the new server name, from the .well-known, or
                None if there was no .well-known file.
        """
        try:
            result = self._well_known_cache[server_name]
        except KeyError:
            # TODO: should we linearise so that we don't end up doing two .well-known
            # requests for the same server in parallel?
            with Measure(self._clock, "get_well_known"):
                result, cache_period = yield self._do_get_well_known(server_name)

            if cache_period > 0:
                self._well_known_cache.set(server_name, result, cache_period)

        return result

    @defer.inlineCallbacks
    def _do_get_well_known(self, server_name):
        """Actually fetch and parse a .well-known, without checking the cache

        Args:
            server_name (bytes): name of the server, from the requested url

        Returns:
            Deferred[Tuple[bytes|None|object],int]:
                result, cache period, where result is one of:
                 - the new server name from the .well-known (as a `bytes`)
                 - None if there was no .well-known file.
                 - INVALID_WELL_KNOWN if the .well-known was invalid
        """
        uri = b"https://%s/.well-known/matrix/server" % (server_name,)
        uri_str = uri.decode("ascii")
        logger.info("Fetching %s", uri_str)
        try:
            response = yield make_deferred_yieldable(
                self._well_known_agent.request(b"GET", uri)
            )
            body = yield make_deferred_yieldable(readBody(response))
            if response.code != 200:
                raise Exception("Non-200 response %s" % (response.code,))

            parsed_body = json.loads(body.decode("utf-8"))
            logger.info("Response from .well-known: %s", parsed_body)
            if not isinstance(parsed_body, dict):
                raise Exception("not a dict")
            if "m.server" not in parsed_body:
                raise Exception("Missing key 'm.server'")
        except Exception as e:
            logger.info("Error fetching %s: %s", uri_str, e)

            # add some randomness to the TTL to avoid a stampeding herd every hour
            # after startup
            cache_period = WELL_KNOWN_INVALID_CACHE_PERIOD
            cache_period += random.uniform(0, WELL_KNOWN_DEFAULT_CACHE_PERIOD_JITTER)
            return (None, cache_period)

        result = parsed_body["m.server"].encode("ascii")

        cache_period = _cache_period_from_headers(
            response.headers, time_now=self._reactor.seconds
        )
        if cache_period is None:
            cache_period = WELL_KNOWN_DEFAULT_CACHE_PERIOD
            # add some randomness to the TTL to avoid a stampeding herd every 24 hours
            # after startup
            cache_period += random.uniform(0, WELL_KNOWN_DEFAULT_CACHE_PERIOD_JITTER)
        else:
            cache_period = min(cache_period, WELL_KNOWN_MAX_CACHE_PERIOD)

        return (result, cache_period)


@implementer(IStreamClientEndpoint)
class LoggingHostnameEndpoint(object):
    """A wrapper for HostnameEndpint which logs when it connects"""

    def __init__(self, reactor, host, port, *args, **kwargs):
        self.host = host
        self.port = port
        self.ep = HostnameEndpoint(reactor, host, port, *args, **kwargs)

    def connect(self, protocol_factory):
        logger.info("Connecting to %s:%i", self.host.decode("ascii"), self.port)
        return self.ep.connect(protocol_factory)


def _cache_period_from_headers(headers, time_now=time.time):
    cache_controls = _parse_cache_control(headers)

    if b"no-store" in cache_controls:
        return 0

    if b"max-age" in cache_controls:
        try:
            max_age = int(cache_controls[b"max-age"])
            return max_age
        except ValueError:
            pass

    expires = headers.getRawHeaders(b"expires")
    if expires is not None:
        try:
            expires_date = stringToDatetime(expires[-1])
            return expires_date - time_now()
        except ValueError:
            # RFC7234 says 'A cache recipient MUST interpret invalid date formats,
            # especially the value "0", as representing a time in the past (i.e.,
            # "already expired").
            return 0

    return None


def _parse_cache_control(headers):
    cache_controls = {}
    for hdr in headers.getRawHeaders(b"cache-control", []):
        for directive in hdr.split(b","):
            splits = [x.strip() for x in directive.split(b"=", 1)]
            k = splits[0].lower()
            v = splits[1] if len(splits) > 1 else None
            cache_controls[k] = v
    return cache_controls


@attr.s
class _RoutingResult(object):
    """The result returned by `_route_matrix_uri`.

    Contains the parameters needed to direct a federation connection to a particular
    server.

    Where a SRV record points to several servers, this object contains a single server
    chosen from the list.
    """

    host_header = attr.ib()
    """
    The value we should assign to the Host header (host:port from the matrix
    URI, or .well-known).

    :type: bytes
    """

    tls_server_name = attr.ib()
    """
    The server name we should set in the SNI (typically host, without port, from the
    matrix URI or .well-known)

    :type: bytes
    """

    target_host = attr.ib()
    """
    The hostname (or IP literal) we should route the TCP connection to (the target of the
    SRV record, or the hostname from the URL/.well-known)

    :type: bytes
    """

    target_port = attr.ib()
    """
    The port we should route the TCP connection to (the target of the SRV record, or
    the port from the URL/.well-known, or 8448)

    :type: int
    """<|MERGE_RESOLUTION|>--- conflicted
+++ resolved
@@ -94,22 +94,12 @@
         self._pool.maxPersistentPerHost = 5
         self._pool.cachedConnectionTimeout = 2 * 60
 
-<<<<<<< HEAD
-        agent_args = {}
-        if _well_known_tls_policy is not None:
-            # the param is called 'contextFactory', but actually passing a
-            # contextfactory is deprecated, and it expects an IPolicyForHTTPS.
-            agent_args["contextFactory"] = _well_known_tls_policy
-        _well_known_agent = RedirectAgent(
-            Agent(self._reactor, pool=self._pool, **agent_args)
-=======
         _well_known_agent = RedirectAgent(
             Agent(
                 self._reactor,
                 pool=self._pool,
                 contextFactory=tls_client_options_factory,
             )
->>>>>>> e24928de
         )
         self._well_known_agent = _well_known_agent
 
