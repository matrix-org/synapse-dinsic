# Copyright 2014-2016 OpenMarket Ltd
# Copyright 2017-2018 New Vector Ltd
# Copyright 2019,2020 The Matrix.org Foundation C.I.C.
#
# Licensed under the Apache License, Version 2.0 (the "License");
# you may not use this file except in compliance with the License.
# You may obtain a copy of the License at
#
#     http://www.apache.org/licenses/LICENSE-2.0
#
# Unless required by applicable law or agreed to in writing, software
# distributed under the License is distributed on an "AS IS" BASIS,
# WITHOUT WARRANTIES OR CONDITIONS OF ANY KIND, either express or implied.
# See the License for the specific language governing permissions and
# limitations under the License.
import logging
import random
import re
<<<<<<< HEAD
from typing import TYPE_CHECKING, Any, Dict, Iterable, List, Optional, Tuple, Union
=======
from typing import TYPE_CHECKING, Any, Dict, List, Optional, Tuple, Union, cast
>>>>>>> 4ec0a309

import attr

from synapse.api.constants import UserTypes
from synapse.api.errors import Codes, StoreError, SynapseError, ThreepidValidationError
from synapse.metrics.background_process_metrics import wrap_as_background_process
from synapse.storage.database import (
    DatabasePool,
    LoggingDatabaseConnection,
    LoggingTransaction,
)
from synapse.storage.databases.main.cache import CacheInvalidationWorkerStore
from synapse.storage.databases.main.stats import StatsStore
from synapse.storage.types import Cursor
from synapse.storage.util.id_generators import IdGenerator
from synapse.storage.util.sequence import build_sequence_generator
from synapse.types import UserID, UserInfo
from synapse.util.caches.descriptors import cached

if TYPE_CHECKING:
    from synapse.server import HomeServer

THIRTY_MINUTES_IN_MS = 30 * 60 * 1000

logger = logging.getLogger(__name__)


class ExternalIDReuseException(Exception):
    """Exception if writing an external id for a user fails,
    because this external id is given to an other user."""

    pass


@attr.s(frozen=True, slots=True)
class TokenLookupResult:
    """Result of looking up an access token.

    Attributes:
        user_id: The user that this token authenticates as
        is_guest
        shadow_banned
        token_id: The ID of the access token looked up
        device_id: The device associated with the token, if any.
        valid_until_ms: The timestamp the token expires, if any.
        token_owner: The "owner" of the token. This is either the same as the
            user, or a server admin who is logged in as the user.
        token_used: True if this token was used at least once in a request.
            This field can be out of date since `get_user_by_access_token` is
            cached.
    """

    user_id = attr.ib(type=str)
    is_guest = attr.ib(type=bool, default=False)
    shadow_banned = attr.ib(type=bool, default=False)
    token_id = attr.ib(type=Optional[int], default=None)
    device_id = attr.ib(type=Optional[str], default=None)
    valid_until_ms = attr.ib(type=Optional[int], default=None)
    token_owner = attr.ib(type=str)
    token_used = attr.ib(type=bool, default=False)

    # Make the token owner default to the user ID, which is the common case.
    @token_owner.default
    def _default_token_owner(self):
        return self.user_id


@attr.s(auto_attribs=True, frozen=True, slots=True)
class RefreshTokenLookupResult:
    """Result of looking up a refresh token."""

    user_id: str
    """The user this token belongs to."""

    device_id: str
    """The device associated with this refresh token."""

    token_id: int
    """The ID of this refresh token."""

    next_token_id: Optional[int]
    """The ID of the refresh token which replaced this one."""

    has_next_refresh_token_been_refreshed: bool
    """True if the next refresh token was used for another refresh."""

    has_next_access_token_been_used: bool
    """True if the next access token was already used at least once."""

    expiry_ts: Optional[int]
    """The time at which the refresh token expires and can not be used.
    If None, the refresh token doesn't expire."""

    ultimate_session_expiry_ts: Optional[int]
    """The time at which the session comes to an end and can no longer be
    refreshed.
    If None, the session can be refreshed indefinitely."""


class RegistrationWorkerStore(CacheInvalidationWorkerStore):
    def __init__(
        self,
        database: DatabasePool,
        db_conn: LoggingDatabaseConnection,
        hs: "HomeServer",
    ):
        super().__init__(database, db_conn, hs)

        self.config = hs.config

        # Note: we don't check this sequence for consistency as we'd have to
        # call `find_max_generated_user_id_localpart` each time, which is
        # expensive if there are many entries.
        self._user_id_seq = build_sequence_generator(
            db_conn,
            database.engine,
            find_max_generated_user_id_localpart,
            "user_id_seq",
            table=None,
            id_column=None,
        )

        self._account_validity_enabled = (
            hs.config.account_validity.account_validity_enabled
        )
        self._account_validity_period = None
        self._account_validity_startup_job_max_delta = None
        if self._account_validity_enabled:
            self._account_validity_period = (
                hs.config.account_validity.account_validity_period
            )
            self._account_validity_startup_job_max_delta = (
                hs.config.account_validity.account_validity_startup_job_max_delta
            )

            if hs.config.worker.run_background_tasks:
                self._clock.call_later(
                    0.0,
                    self._set_expiration_date_when_missing,
                )

        # Create a background job for culling expired 3PID validity tokens
        if hs.config.worker.run_background_tasks:
            self._clock.looping_call(
                self.cull_expired_threepid_validation_tokens, THIRTY_MINUTES_IN_MS
            )

    @cached()
    async def get_user_by_id(self, user_id: str) -> Optional[Dict[str, Any]]:
        """Deprecated: use get_userinfo_by_id instead"""
        return await self.db_pool.simple_select_one(
            table="users",
            keyvalues={"name": user_id},
            retcols=[
                "name",
                "password_hash",
                "is_guest",
                "admin",
                "consent_version",
                "consent_server_notice_sent",
                "appservice_id",
                "creation_ts",
                "user_type",
                "deactivated",
                "shadow_banned",
            ],
            allow_none=True,
            desc="get_user_by_id",
        )

    async def get_userinfo_by_id(self, user_id: str) -> Optional[UserInfo]:
        """Get a UserInfo object for a user by user ID.

        Note! Currently uses the cache of `get_user_by_id`. Once that deprecated method is removed,
        this method should be cached.

        Args:
             user_id: The user to fetch user info for.
        Returns:
            `UserInfo` object if user found, otherwise `None`.
        """
        user_data = await self.get_user_by_id(user_id)
        if not user_data:
            return None
        return UserInfo(
            appservice_id=user_data["appservice_id"],
            consent_server_notice_sent=user_data["consent_server_notice_sent"],
            consent_version=user_data["consent_version"],
            creation_ts=user_data["creation_ts"],
            is_admin=bool(user_data["admin"]),
            is_deactivated=bool(user_data["deactivated"]),
            is_guest=bool(user_data["is_guest"]),
            is_shadow_banned=bool(user_data["shadow_banned"]),
            user_id=UserID.from_string(user_data["name"]),
            user_type=user_data["user_type"],
        )

    async def is_trial_user(self, user_id: str) -> bool:
        """Checks if user is in the "trial" period, i.e. within the first
        N days of registration defined by `mau_trial_days` config

        Args:
            user_id: The user to check for trial status.
        """

        info = await self.get_user_by_id(user_id)
        if not info:
            return False

        now = self._clock.time_msec()
        trial_duration_ms = self.config.server.mau_trial_days * 24 * 60 * 60 * 1000
        is_trial = (now - info["creation_ts"] * 1000) < trial_duration_ms
        return is_trial

    @cached()
    async def get_user_by_access_token(self, token: str) -> Optional[TokenLookupResult]:
        """Get a user from the given access token.

        Args:
            token: The access token of a user.
        Returns:
            None, if the token did not match, otherwise a `TokenLookupResult`
        """
        return await self.db_pool.runInteraction(
            "get_user_by_access_token", self._query_for_auth, token
        )

    @cached()
    async def get_expiration_ts_for_user(self, user_id: str) -> Optional[int]:
        """Get the expiration timestamp for the account bearing a given user ID.

        Args:
            user_id: The ID of the user.
        Returns:
            None, if the account has no expiration timestamp, otherwise int
            representation of the timestamp (as a number of milliseconds since epoch).
        """
        return await self.db_pool.simple_select_one_onecol(
            table="account_validity",
            keyvalues={"user_id": user_id},
            retcol="expiration_ts_ms",
            allow_none=True,
            desc="get_expiration_ts_for_user",
        )

    async def is_account_expired(self, user_id: str, current_ts: int) -> bool:
        """
        Returns whether an user account is expired.

        Args:
            user_id: The user's ID
            current_ts: The current timestamp

        Returns:
            Whether the user account has expired
        """
        expiration_ts = await self.get_expiration_ts_for_user(user_id)
        return expiration_ts is not None and current_ts >= expiration_ts

    async def set_account_validity_for_user(
        self,
        user_id: str,
        expiration_ts: int,
        email_sent: bool,
        renewal_token: Optional[str] = None,
        token_used_ts: Optional[int] = None,
    ) -> None:
        """Updates the account validity properties of the given account, with the
        given values.

        Args:
            user_id: ID of the account to update properties for.
            expiration_ts: New expiration date, as a timestamp in milliseconds
                since epoch.
            email_sent: True means a renewal email has been sent for this account
                and there's no need to send another one for the current validity
                period.
            renewal_token: Renewal token the user can use to extend the validity
                of their account. Defaults to no token.
            token_used_ts: A timestamp of when the current token was used to renew
                the account.
        """

        def set_account_validity_for_user_txn(txn):
            self.db_pool.simple_update_txn(
                txn=txn,
                table="account_validity",
                keyvalues={"user_id": user_id},
                updatevalues={
                    "expiration_ts_ms": expiration_ts,
                    "email_sent": email_sent,
                    "renewal_token": renewal_token,
                    "token_used_ts_ms": token_used_ts,
                },
            )
            self._invalidate_cache_and_stream(
                txn, self.get_expiration_ts_for_user, (user_id,)
            )

        await self.db_pool.runInteraction(
            "set_account_validity_for_user", set_account_validity_for_user_txn
        )

    async def get_expired_users(self):
        """Get UserIDs of all expired users.

        Users who are not active, or do not have profile information, are
        excluded from the results.

        Returns:
            Deferred[List[UserID]]: List of expired user IDs
        """

        def get_expired_users_txn(txn, now_ms):
            # We need to use pattern matching as profiles.user_id is confusingly just the
            # user's localpart, whereas account_validity.user_id is a full user ID
            sql = """
            SELECT av.user_id from account_validity AS av
                LEFT JOIN profiles as p
                ON av.user_id LIKE '%%' || p.user_id || ':%%'
            WHERE expiration_ts_ms <= ?
                AND p.active = 1
            """
            txn.execute(sql, (now_ms,))
            rows = txn.fetchall()

            return [UserID.from_string(row[0]) for row in rows]

        res = await self.db_pool.runInteraction(
            "get_expired_users", get_expired_users_txn, self._clock.time_msec()
        )

        return res

    async def set_renewal_token_for_user(
        self, user_id: str, renewal_token: str
    ) -> None:
        """Defines a renewal token for a given user, and clears the token_used timestamp.

        Args:
            user_id: ID of the user to set the renewal token for.
            renewal_token: Random unique string that will be used to renew the
                user's account.

        Raises:
            StoreError: The provided token is already set for another user.
        """
        await self.db_pool.simple_update_one(
            table="account_validity",
            keyvalues={"user_id": user_id},
            updatevalues={"renewal_token": renewal_token, "token_used_ts_ms": None},
            desc="set_renewal_token_for_user",
        )

    async def get_user_from_renewal_token(
        self, renewal_token: str
    ) -> Tuple[str, int, Optional[int]]:
        """Get a user ID and renewal status from a renewal token.

        Args:
            renewal_token: The renewal token to perform the lookup with.

        Returns:
            A tuple of containing the following values:
                * The ID of a user to which the token belongs.
                * An int representing the user's expiry timestamp as milliseconds since the
                    epoch, or 0 if the token was invalid.
                * An optional int representing the timestamp of when the user renewed their
                    account timestamp as milliseconds since the epoch. None if the account
                    has not been renewed using the current token yet.
        """
        ret_dict = await self.db_pool.simple_select_one(
            table="account_validity",
            keyvalues={"renewal_token": renewal_token},
            retcols=["user_id", "expiration_ts_ms", "token_used_ts_ms"],
            desc="get_user_from_renewal_token",
        )

        return (
            ret_dict["user_id"],
            ret_dict["expiration_ts_ms"],
            ret_dict["token_used_ts_ms"],
        )

    async def get_renewal_token_for_user(self, user_id: str) -> str:
        """Get the renewal token associated with a given user ID.

        Args:
            user_id: The user ID to lookup a token for.

        Returns:
            The renewal token associated with this user ID.
        """
        return await self.db_pool.simple_select_one_onecol(
            table="account_validity",
            keyvalues={"user_id": user_id},
            retcol="renewal_token",
            desc="get_renewal_token_for_user",
        )

    async def get_users_expiring_soon(self) -> List[Dict[str, Any]]:
        """Selects users whose account will expire in the [now, now + renew_at] time
        window (see configuration for account_validity for information on what renew_at
        refers to).

        Returns:
            A list of dictionaries, each with a user ID and expiration time (in milliseconds).
        """

        def select_users_txn(txn, now_ms, renew_at):
            sql = (
                "SELECT user_id, expiration_ts_ms FROM account_validity"
                " WHERE email_sent = ? AND (expiration_ts_ms - ?) <= ?"
            )
            values = [False, now_ms, renew_at]
            txn.execute(sql, values)
            return self.db_pool.cursor_to_dict(txn)

        return await self.db_pool.runInteraction(
            "get_users_expiring_soon",
            select_users_txn,
            self._clock.time_msec(),
            self.config.account_validity.account_validity_renew_at,
        )

    async def set_renewal_mail_status(self, user_id: str, email_sent: bool) -> None:
        """Sets or unsets the flag that indicates whether a renewal email has been sent
        to the user (and the user hasn't renewed their account yet).

        Args:
            user_id: ID of the user to set/unset the flag for.
            email_sent: Flag which indicates whether a renewal email has been sent
                to this user.
        """
        await self.db_pool.simple_update_one(
            table="account_validity",
            keyvalues={"user_id": user_id},
            updatevalues={"email_sent": email_sent},
            desc="set_renewal_mail_status",
        )

    async def delete_account_validity_for_user(self, user_id: str) -> None:
        """Deletes the entry for the given user in the account validity table, removing
        their expiration date and renewal token.

        Args:
            user_id: ID of the user to remove from the account validity table.
        """
        await self.db_pool.simple_delete_one(
            table="account_validity",
            keyvalues={"user_id": user_id},
            desc="delete_account_validity_for_user",
        )

    async def get_info_for_users(
        self,
        user_ids: Iterable[str],
    ):
        """Return the user info for a given set of users

        Args:
            user_ids: A list of users to return information about

        Returns:
            Deferred[Dict[str, bool]]: A dictionary mapping each user ID to
                a dict with the following keys:
                    * expired - whether this is an expired user
                    * deactivated - whether this is a deactivated user
        """
        # Get information of all our local users
        def _get_info_for_users_txn(txn):
            rows = []

            for user_id in user_ids:
                sql = """
                    SELECT u.name, u.deactivated, av.expiration_ts_ms
                    FROM users as u
                    LEFT JOIN account_validity as av
                    ON av.user_id = u.name
                    WHERE u.name = ?
                """

                txn.execute(sql, (user_id,))
                row = txn.fetchone()
                if row:
                    rows.append(row)

            return rows

        info_rows = await self.db_pool.runInteraction(
            "get_info_for_users", _get_info_for_users_txn
        )

        return {
            user_id: {
                "expired": (
                    expiration is not None and self._clock.time_msec() >= expiration
                ),
                "deactivated": deactivated == 1,
            }
            for user_id, deactivated, expiration in info_rows
        }

    async def is_server_admin(self, user: UserID) -> bool:
        """Determines if a user is an admin of this homeserver.

        Args:
            user: user ID of the user to test

        Returns:
            true iff the user is a server admin, false otherwise.
        """
        res = await self.db_pool.simple_select_one_onecol(
            table="users",
            keyvalues={"name": user.to_string()},
            retcol="admin",
            allow_none=True,
            desc="is_server_admin",
        )

        return bool(res) if res else False

    async def set_server_admin(self, user: UserID, admin: bool) -> None:
        """Sets whether a user is an admin of this homeserver.

        Args:
            user: user ID of the user to test
            admin: true iff the user is to be a server admin, false otherwise.
        """

        def set_server_admin_txn(txn):
            self.db_pool.simple_update_one_txn(
                txn, "users", {"name": user.to_string()}, {"admin": 1 if admin else 0}
            )
            self._invalidate_cache_and_stream(
                txn, self.get_user_by_id, (user.to_string(),)
            )

        await self.db_pool.runInteraction("set_server_admin", set_server_admin_txn)

    async def set_shadow_banned(self, user: UserID, shadow_banned: bool) -> None:
        """Sets whether a user shadow-banned.

        Args:
            user: user ID of the user to test
            shadow_banned: true iff the user is to be shadow-banned, false otherwise.
        """

        def set_shadow_banned_txn(txn: LoggingTransaction) -> None:
            user_id = user.to_string()
            self.db_pool.simple_update_one_txn(
                txn,
                table="users",
                keyvalues={"name": user_id},
                updatevalues={"shadow_banned": shadow_banned},
            )
            # In order for this to apply immediately, clear the cache for this user.
            tokens = self.db_pool.simple_select_onecol_txn(
                txn,
                table="access_tokens",
                keyvalues={"user_id": user_id},
                retcol="token",
            )
            for token in tokens:
                self._invalidate_cache_and_stream(
                    txn, self.get_user_by_access_token, (token,)
                )
            self._invalidate_cache_and_stream(txn, self.get_user_by_id, (user_id,))

        await self.db_pool.runInteraction("set_shadow_banned", set_shadow_banned_txn)

    async def set_user_type(self, user: UserID, user_type: Optional[UserTypes]) -> None:
        """Sets the user type.

        Args:
            user: user ID of the user.
            user_type: type of the user or None for a user without a type.
        """

        def set_user_type_txn(txn):
            self.db_pool.simple_update_one_txn(
                txn, "users", {"name": user.to_string()}, {"user_type": user_type}
            )
            self._invalidate_cache_and_stream(
                txn, self.get_user_by_id, (user.to_string(),)
            )

        await self.db_pool.runInteraction("set_user_type", set_user_type_txn)

    def _query_for_auth(self, txn, token: str) -> Optional[TokenLookupResult]:
        sql = """
            SELECT users.name as user_id,
                users.is_guest,
                users.shadow_banned,
                access_tokens.id as token_id,
                access_tokens.device_id,
                access_tokens.valid_until_ms,
                access_tokens.user_id as token_owner,
                access_tokens.used as token_used
            FROM users
            INNER JOIN access_tokens on users.name = COALESCE(puppets_user_id, access_tokens.user_id)
            WHERE token = ?
        """

        txn.execute(sql, (token,))
        rows = self.db_pool.cursor_to_dict(txn)

        if rows:
            row = rows[0]

            # This field is nullable, ensure it comes out as a boolean
            if row["token_used"] is None:
                row["token_used"] = False

            return TokenLookupResult(**row)

        return None

    @cached()
    async def is_real_user(self, user_id: str) -> bool:
        """Determines if the user is a real user, ie does not have a 'user_type'.

        Args:
            user_id: user id to test

        Returns:
            True if user 'user_type' is null or empty string
        """
        return await self.db_pool.runInteraction(
            "is_real_user", self.is_real_user_txn, user_id
        )

    @cached()
    async def is_support_user(self, user_id: str) -> bool:
        """Determines if the user is of type UserTypes.SUPPORT

        Args:
            user_id: user id to test

        Returns:
            True if user is of type UserTypes.SUPPORT
        """
        return await self.db_pool.runInteraction(
            "is_support_user", self.is_support_user_txn, user_id
        )

    def is_real_user_txn(self, txn, user_id):
        res = self.db_pool.simple_select_one_onecol_txn(
            txn=txn,
            table="users",
            keyvalues={"name": user_id},
            retcol="user_type",
            allow_none=True,
        )
        return res is None

    def is_support_user_txn(self, txn, user_id):
        res = self.db_pool.simple_select_one_onecol_txn(
            txn=txn,
            table="users",
            keyvalues={"name": user_id},
            retcol="user_type",
            allow_none=True,
        )
        return True if res == UserTypes.SUPPORT else False

    async def get_users_by_id_case_insensitive(self, user_id: str) -> Dict[str, str]:
        """Gets users that match user_id case insensitively.

        Returns:
             A mapping of user_id -> password_hash.
        """

        def f(txn):
            sql = "SELECT name, password_hash FROM users WHERE lower(name) = lower(?)"
            txn.execute(sql, (user_id,))
            return dict(txn)

        return await self.db_pool.runInteraction("get_users_by_id_case_insensitive", f)

    async def record_user_external_id(
        self, auth_provider: str, external_id: str, user_id: str
    ) -> None:
        """Record a mapping from an external user id to a mxid

        Args:
            auth_provider: identifier for the remote auth provider
            external_id: id on that system
            user_id: complete mxid that it is mapped to
        Raises:
            ExternalIDReuseException if the new external_id could not be mapped.
        """

        try:
            await self.db_pool.runInteraction(
                "record_user_external_id",
                self._record_user_external_id_txn,
                auth_provider,
                external_id,
                user_id,
            )
        except self.database_engine.module.IntegrityError:
            raise ExternalIDReuseException()

    def _record_user_external_id_txn(
        self,
        txn: LoggingTransaction,
        auth_provider: str,
        external_id: str,
        user_id: str,
    ) -> None:

        self.db_pool.simple_insert_txn(
            txn,
            table="user_external_ids",
            values={
                "auth_provider": auth_provider,
                "external_id": external_id,
                "user_id": user_id,
            },
        )

    async def remove_user_external_id(
        self, auth_provider: str, external_id: str, user_id: str
    ) -> None:
        """Remove a mapping from an external user id to a mxid
        If the mapping is not found, this method does nothing.
        Args:
            auth_provider: identifier for the remote auth provider
            external_id: id on that system
            user_id: complete mxid that it is mapped to
        """
        await self.db_pool.simple_delete(
            table="user_external_ids",
            keyvalues={
                "auth_provider": auth_provider,
                "external_id": external_id,
                "user_id": user_id,
            },
            desc="remove_user_external_id",
        )

    async def replace_user_external_id(
        self,
        record_external_ids: List[Tuple[str, str]],
        user_id: str,
    ) -> None:
        """Replace mappings from external user ids to a mxid in a single transaction.
        All mappings are deleted and the new ones are created.

        Args:
            record_external_ids:
                List with tuple of auth_provider and external_id to record
            user_id: complete mxid that it is mapped to
        Raises:
            ExternalIDReuseException if the new external_id could not be mapped.
        """

        def _remove_user_external_ids_txn(
            txn: LoggingTransaction,
            user_id: str,
        ) -> None:
            """Remove all mappings from external user ids to a mxid
            If these mappings are not found, this method does nothing.

            Args:
                user_id: complete mxid that it is mapped to
            """

            self.db_pool.simple_delete_txn(
                txn,
                table="user_external_ids",
                keyvalues={"user_id": user_id},
            )

        def _replace_user_external_id_txn(
            txn: LoggingTransaction,
        ):
            _remove_user_external_ids_txn(txn, user_id)

            for auth_provider, external_id in record_external_ids:
                self._record_user_external_id_txn(
                    txn,
                    auth_provider,
                    external_id,
                    user_id,
                )

        try:
            await self.db_pool.runInteraction(
                "replace_user_external_id",
                _replace_user_external_id_txn,
            )
        except self.database_engine.module.IntegrityError:
            raise ExternalIDReuseException()

    async def get_user_by_external_id(
        self, auth_provider: str, external_id: str
    ) -> Optional[str]:
        """Look up a user by their external auth id

        Args:
            auth_provider: identifier for the remote auth provider
            external_id: id on that system

        Returns:
            the mxid of the user, or None if they are not known
        """
        return await self.db_pool.simple_select_one_onecol(
            table="user_external_ids",
            keyvalues={"auth_provider": auth_provider, "external_id": external_id},
            retcol="user_id",
            allow_none=True,
            desc="get_user_by_external_id",
        )

    async def get_external_ids_by_user(self, mxid: str) -> List[Tuple[str, str]]:
        """Look up external ids for the given user

        Args:
            mxid: the MXID to be looked up

        Returns:
            Tuples of (auth_provider, external_id)
        """
        res = await self.db_pool.simple_select_list(
            table="user_external_ids",
            keyvalues={"user_id": mxid},
            retcols=("auth_provider", "external_id"),
            desc="get_external_ids_by_user",
        )
        return [(r["auth_provider"], r["external_id"]) for r in res]

    async def count_all_users(self):
        """Counts all users registered on the homeserver."""

        def _count_users(txn):
            txn.execute("SELECT COUNT(*) AS users FROM users")
            rows = self.db_pool.cursor_to_dict(txn)
            if rows:
                return rows[0]["users"]
            return 0

        return await self.db_pool.runInteraction("count_users", _count_users)

    async def count_daily_user_type(self) -> Dict[str, int]:
        """
        Counts 1) native non guest users
               2) native guests users
               3) bridged users
        who registered on the homeserver in the past 24 hours
        """

        def _count_daily_user_type(txn):
            yesterday = int(self._clock.time()) - (60 * 60 * 24)

            sql = """
                SELECT user_type, COUNT(*) AS count FROM (
                    SELECT
                    CASE
                        WHEN is_guest=0 AND appservice_id IS NULL THEN 'native'
                        WHEN is_guest=1 AND appservice_id IS NULL THEN 'guest'
                        WHEN is_guest=0 AND appservice_id IS NOT NULL THEN 'bridged'
                    END AS user_type
                    FROM users
                    WHERE creation_ts > ?
                ) AS t GROUP BY user_type
            """
            results = {"native": 0, "guest": 0, "bridged": 0}
            txn.execute(sql, (yesterday,))
            for row in txn:
                results[row[0]] = row[1]
            return results

        return await self.db_pool.runInteraction(
            "count_daily_user_type", _count_daily_user_type
        )

    async def count_nonbridged_users(self):
        def _count_users(txn):
            txn.execute(
                """
                SELECT COUNT(*) FROM users
                WHERE appservice_id IS NULL
            """
            )
            (count,) = txn.fetchone()
            return count

        return await self.db_pool.runInteraction("count_users", _count_users)

    async def count_real_users(self):
        """Counts all users without a special user_type registered on the homeserver."""

        def _count_users(txn):
            txn.execute("SELECT COUNT(*) AS users FROM users where user_type is null")
            rows = self.db_pool.cursor_to_dict(txn)
            if rows:
                return rows[0]["users"]
            return 0

        return await self.db_pool.runInteraction("count_real_users", _count_users)

    async def generate_user_id(self) -> str:
        """Generate a suitable localpart for a guest user

        Returns: a (hopefully) free localpart
        """
        next_id = await self.db_pool.runInteraction(
            "generate_user_id", self._user_id_seq.get_next_id_txn
        )

        return str(next_id)

    async def get_user_id_by_threepid(self, medium: str, address: str) -> Optional[str]:
        """Returns user id from threepid

        Args:
            medium: threepid medium e.g. email
            address: threepid address e.g. me@example.com. This must already be
                in canonical form.

        Returns:
            The user ID or None if no user id/threepid mapping exists
        """
        user_id = await self.db_pool.runInteraction(
            "get_user_id_by_threepid", self.get_user_id_by_threepid_txn, medium, address
        )
        return user_id

    def get_user_id_by_threepid_txn(
        self, txn, medium: str, address: str
    ) -> Optional[str]:
        """Returns user id from threepid

        Args:
            txn (cursor):
            medium: threepid medium e.g. email
            address: threepid address e.g. me@example.com

        Returns:
            user id, or None if no user id/threepid mapping exists
        """
        ret = self.db_pool.simple_select_one_txn(
            txn,
            "user_threepids",
            {"medium": medium, "address": address},
            ["user_id"],
            True,
        )
        if ret:
            return ret["user_id"]
        return None

    async def user_add_threepid(
        self,
        user_id: str,
        medium: str,
        address: str,
        validated_at: int,
        added_at: int,
    ) -> None:
        await self.db_pool.simple_upsert(
            "user_threepids",
            {"medium": medium, "address": address},
            {"user_id": user_id, "validated_at": validated_at, "added_at": added_at},
        )

    async def user_get_threepids(self, user_id) -> List[Dict[str, Any]]:
        return await self.db_pool.simple_select_list(
            "user_threepids",
            {"user_id": user_id},
            ["medium", "address", "validated_at", "added_at"],
            "user_get_threepids",
        )

    async def user_delete_threepid(
        self, user_id: str, medium: str, address: str
    ) -> None:
        await self.db_pool.simple_delete(
            "user_threepids",
            keyvalues={"user_id": user_id, "medium": medium, "address": address},
            desc="user_delete_threepid",
        )

    async def user_delete_threepids(self, user_id: str) -> None:
        """Delete all threepid this user has bound

        Args:
             user_id: The user id to delete all threepids of

        """
        await self.db_pool.simple_delete(
            "user_threepids",
            keyvalues={"user_id": user_id},
            desc="user_delete_threepids",
        )

    async def add_user_bound_threepid(
        self, user_id: str, medium: str, address: str, id_server: str
    ):
        """The server proxied a bind request to the given identity server on
        behalf of the given user. We need to remember this in case the user
        asks us to unbind the threepid.

        Args:
            user_id
            medium
            address
            id_server
        """
        # We need to use an upsert, in case they user had already bound the
        # threepid
        await self.db_pool.simple_upsert(
            table="user_threepid_id_server",
            keyvalues={
                "user_id": user_id,
                "medium": medium,
                "address": address,
                "id_server": id_server,
            },
            values={},
            insertion_values={},
            desc="add_user_bound_threepid",
        )

    async def user_get_bound_threepids(self, user_id: str) -> List[Dict[str, Any]]:
        """Get the threepids that a user has bound to an identity server through the homeserver
        The homeserver remembers where binds to an identity server occurred. Using this
        method can retrieve those threepids.

        Args:
            user_id: The ID of the user to retrieve threepids for

        Returns:
            List of dictionaries containing the following keys:
                medium (str): The medium of the threepid (e.g "email")
                address (str): The address of the threepid (e.g "bob@example.com")
        """
        return await self.db_pool.simple_select_list(
            table="user_threepid_id_server",
            keyvalues={"user_id": user_id},
            retcols=["medium", "address"],
            desc="user_get_bound_threepids",
        )

    async def remove_user_bound_threepid(
        self, user_id: str, medium: str, address: str, id_server: str
    ) -> None:
        """The server proxied an unbind request to the given identity server on
        behalf of the given user, so we remove the mapping of threepid to
        identity server.

        Args:
            user_id
            medium
            address
            id_server
        """
        await self.db_pool.simple_delete(
            table="user_threepid_id_server",
            keyvalues={
                "user_id": user_id,
                "medium": medium,
                "address": address,
                "id_server": id_server,
            },
            desc="remove_user_bound_threepid",
        )

    async def get_id_servers_user_bound(
        self, user_id: str, medium: str, address: str
    ) -> List[str]:
        """Get the list of identity servers that the server proxied bind
        requests to for given user and threepid

        Args:
            user_id: The user to query for identity servers.
            medium: The medium to query for identity servers.
            address: The address to query for identity servers.

        Returns:
            A list of identity servers
        """
        return await self.db_pool.simple_select_onecol(
            table="user_threepid_id_server",
            keyvalues={"user_id": user_id, "medium": medium, "address": address},
            retcol="id_server",
            desc="get_id_servers_user_bound",
        )

    @cached()
    async def get_user_deactivated_status(self, user_id: str) -> bool:
        """Retrieve the value for the `deactivated` property for the provided user.

        Args:
            user_id: The ID of the user to retrieve the status for.

        Returns:
            True if the user was deactivated, false if the user is still active.
        """

        res = await self.db_pool.simple_select_one_onecol(
            table="users",
            keyvalues={"name": user_id},
            retcol="deactivated",
            desc="get_user_deactivated_status",
        )

        # Convert the integer into a boolean.
        return res == 1

    async def get_threepid_validation_session(
        self,
        medium: Optional[str],
        client_secret: str,
        address: Optional[str] = None,
        sid: Optional[str] = None,
        validated: Optional[bool] = True,
    ) -> Optional[Dict[str, Any]]:
        """Gets a session_id and last_send_attempt (if available) for a
        combination of validation metadata

        Args:
            medium: The medium of the 3PID
            client_secret: A unique string provided by the client to help identify this
                validation attempt
            address: The address of the 3PID
            sid: The ID of the validation session
            validated: Whether sessions should be filtered by
                whether they have been validated already or not. None to
                perform no filtering

        Returns:
            A dict containing the following:
                * address - address of the 3pid
                * medium - medium of the 3pid
                * client_secret - a secret provided by the client for this validation session
                * session_id - ID of the validation session
                * send_attempt - a number serving to dedupe send attempts for this session
                * validated_at - timestamp of when this session was validated if so

                Otherwise None if a validation session is not found
        """
        if not client_secret:
            raise SynapseError(
                400, "Missing parameter: client_secret", errcode=Codes.MISSING_PARAM
            )

        keyvalues = {"client_secret": client_secret}
        if medium:
            keyvalues["medium"] = medium
        if address:
            keyvalues["address"] = address
        if sid:
            keyvalues["session_id"] = sid

        assert address or sid

        def get_threepid_validation_session_txn(txn):
            sql = """
                SELECT address, session_id, medium, client_secret,
                last_send_attempt, validated_at
                FROM threepid_validation_session WHERE %s
                """ % (
                " AND ".join("%s = ?" % k for k in keyvalues.keys()),
            )

            if validated is not None:
                sql += " AND validated_at IS " + ("NOT NULL" if validated else "NULL")

            sql += " LIMIT 1"

            txn.execute(sql, list(keyvalues.values()))
            rows = self.db_pool.cursor_to_dict(txn)
            if not rows:
                return None

            return rows[0]

        return await self.db_pool.runInteraction(
            "get_threepid_validation_session", get_threepid_validation_session_txn
        )

    async def delete_threepid_session(self, session_id: str) -> None:
        """Removes a threepid validation session from the database. This can
        be done after validation has been performed and whatever action was
        waiting on it has been carried out

        Args:
            session_id: The ID of the session to delete
        """

        def delete_threepid_session_txn(txn):
            self.db_pool.simple_delete_txn(
                txn,
                table="threepid_validation_token",
                keyvalues={"session_id": session_id},
            )
            self.db_pool.simple_delete_txn(
                txn,
                table="threepid_validation_session",
                keyvalues={"session_id": session_id},
            )

        await self.db_pool.runInteraction(
            "delete_threepid_session", delete_threepid_session_txn
        )

    @wrap_as_background_process("cull_expired_threepid_validation_tokens")
    async def cull_expired_threepid_validation_tokens(self) -> None:
        """Remove threepid validation tokens with expiry dates that have passed"""

        def cull_expired_threepid_validation_tokens_txn(txn, ts):
            sql = """
            DELETE FROM threepid_validation_token WHERE
            expires < ?
            """
            txn.execute(sql, (ts,))

        await self.db_pool.runInteraction(
            "cull_expired_threepid_validation_tokens",
            cull_expired_threepid_validation_tokens_txn,
            self._clock.time_msec(),
        )

    @wrap_as_background_process("account_validity_set_expiration_dates")
    async def _set_expiration_date_when_missing(self):
        """
        Retrieves the list of registered users that don't have an expiration date, and
        adds an expiration date for each of them.
        """

        def select_users_with_no_expiration_date_txn(txn):
            """Retrieves the list of registered users with no expiration date from the
            database, filtering out deactivated users.
            """
            sql = (
                "SELECT users.name FROM users"
                " LEFT JOIN account_validity ON (users.name = account_validity.user_id)"
                " WHERE account_validity.user_id is NULL AND users.deactivated = 0;"
            )
            txn.execute(sql, [])

            res = self.db_pool.cursor_to_dict(txn)
            if res:
                for user in res:
                    self.set_expiration_date_for_user_txn(
                        txn, user["name"], use_delta=True
                    )

        await self.db_pool.runInteraction(
            "get_users_with_no_expiration_date",
            select_users_with_no_expiration_date_txn,
        )

    def set_expiration_date_for_user_txn(self, txn, user_id, use_delta=False):
        """Sets an expiration date to the account with the given user ID.

        Args:
             user_id (str): User ID to set an expiration date for.
             use_delta (bool): If set to False, the expiration date for the user will be
                now + validity period. If set to True, this expiration date will be a
                random value in the [now + period - d ; now + period] range, d being a
                delta equal to 10% of the validity period.
        """
        now_ms = self._clock.time_msec()
        assert self._account_validity_period is not None
        expiration_ts = now_ms + self._account_validity_period

        if use_delta:
            assert self._account_validity_startup_job_max_delta is not None
            expiration_ts = random.randrange(
                int(expiration_ts - self._account_validity_startup_job_max_delta),
                expiration_ts,
            )

        self.db_pool.simple_upsert_txn(
            txn,
            "account_validity",
            keyvalues={"user_id": user_id},
            values={"expiration_ts_ms": expiration_ts, "email_sent": False},
        )

    async def get_user_pending_deactivation(self) -> Optional[str]:
        """
        Gets one user from the table of users waiting to be parted from all the rooms
        they're in.
        """
        return await self.db_pool.simple_select_one_onecol(
            "users_pending_deactivation",
            keyvalues={},
            retcol="user_id",
            allow_none=True,
            desc="get_users_pending_deactivation",
        )

    async def del_user_pending_deactivation(self, user_id: str) -> None:
        """
        Removes the given user to the table of users who need to be parted from all the
        rooms they're in, effectively marking that user as fully deactivated.
        """
        # XXX: This should be simple_delete_one but we failed to put a unique index on
        # the table, so somehow duplicate entries have ended up in it.
        await self.db_pool.simple_delete(
            "users_pending_deactivation",
            keyvalues={"user_id": user_id},
            desc="del_user_pending_deactivation",
        )

    async def get_access_token_last_validated(self, token_id: int) -> int:
        """Retrieves the time (in milliseconds) of the last validation of an access token.

        Args:
            token_id: The ID of the access token to update.
        Raises:
            StoreError if the access token was not found.

        Returns:
            The last validation time.
        """
        result = await self.db_pool.simple_select_one_onecol(
            "access_tokens", {"id": token_id}, "last_validated"
        )

        # If this token has not been validated (since starting to track this),
        # return 0 instead of None.
        return result or 0

    async def update_access_token_last_validated(self, token_id: int) -> None:
        """Updates the last time an access token was validated.

        Args:
            token_id: The ID of the access token to update.
        Raises:
            StoreError if there was a problem updating this.
        """
        now = self._clock.time_msec()

        await self.db_pool.simple_update_one(
            "access_tokens",
            {"id": token_id},
            {"last_validated": now},
            desc="update_access_token_last_validated",
        )

    async def registration_token_is_valid(self, token: str) -> bool:
        """Checks if a token can be used to authenticate a registration.

        Args:
            token: The registration token to be checked
        Returns:
            True if the token is valid, False otherwise.
        """
        res = await self.db_pool.simple_select_one(
            "registration_tokens",
            keyvalues={"token": token},
            retcols=["uses_allowed", "pending", "completed", "expiry_time"],
            allow_none=True,
        )

        # Check if the token exists
        if res is None:
            return False

        # Check if the token has expired
        now = self._clock.time_msec()
        if res["expiry_time"] and res["expiry_time"] < now:
            return False

        # Check if the token has been used up
        if (
            res["uses_allowed"]
            and res["pending"] + res["completed"] >= res["uses_allowed"]
        ):
            return False

        # Otherwise, the token is valid
        return True

    async def set_registration_token_pending(self, token: str) -> None:
        """Increment the pending registrations counter for a token.

        Args:
            token: The registration token pending use
        """

        def _set_registration_token_pending_txn(txn):
            pending = self.db_pool.simple_select_one_onecol_txn(
                txn,
                "registration_tokens",
                keyvalues={"token": token},
                retcol="pending",
            )
            self.db_pool.simple_update_one_txn(
                txn,
                "registration_tokens",
                keyvalues={"token": token},
                updatevalues={"pending": pending + 1},
            )

        return await self.db_pool.runInteraction(
            "set_registration_token_pending", _set_registration_token_pending_txn
        )

    async def use_registration_token(self, token: str) -> None:
        """Complete a use of the given registration token.

        The `pending` counter will be decremented, and the `completed`
        counter will be incremented.

        Args:
            token: The registration token to be 'used'
        """

        def _use_registration_token_txn(txn):
            # Normally, res is Optional[Dict[str, Any]].
            # Override type because the return type is only optional if
            # allow_none is True, and we don't want mypy throwing errors
            # about None not being indexable.
            res = cast(
                Dict[str, Any],
                self.db_pool.simple_select_one_txn(
                    txn,
                    "registration_tokens",
                    keyvalues={"token": token},
                    retcols=["pending", "completed"],
                ),
            )

            # Decrement pending and increment completed
            self.db_pool.simple_update_one_txn(
                txn,
                "registration_tokens",
                keyvalues={"token": token},
                updatevalues={
                    "completed": res["completed"] + 1,
                    "pending": res["pending"] - 1,
                },
            )

        return await self.db_pool.runInteraction(
            "use_registration_token", _use_registration_token_txn
        )

    async def get_registration_tokens(
        self, valid: Optional[bool] = None
    ) -> List[Dict[str, Any]]:
        """List all registration tokens. Used by the admin API.

        Args:
            valid: If True, only valid tokens are returned.
              If False, only invalid tokens are returned.
              Default is None: return all tokens regardless of validity.

        Returns:
            A list of dicts, each containing details of a token.
        """

        def select_registration_tokens_txn(txn, now: int, valid: Optional[bool]):
            if valid is None:
                # Return all tokens regardless of validity
                txn.execute("SELECT * FROM registration_tokens")

            elif valid:
                # Select valid tokens only
                sql = (
                    "SELECT * FROM registration_tokens WHERE "
                    "(uses_allowed > pending + completed OR uses_allowed IS NULL) "
                    "AND (expiry_time > ? OR expiry_time IS NULL)"
                )
                txn.execute(sql, [now])

            else:
                # Select invalid tokens only
                sql = (
                    "SELECT * FROM registration_tokens WHERE "
                    "uses_allowed <= pending + completed OR expiry_time <= ?"
                )
                txn.execute(sql, [now])

            return self.db_pool.cursor_to_dict(txn)

        return await self.db_pool.runInteraction(
            "select_registration_tokens",
            select_registration_tokens_txn,
            self._clock.time_msec(),
            valid,
        )

    async def get_one_registration_token(self, token: str) -> Optional[Dict[str, Any]]:
        """Get info about the given registration token. Used by the admin API.

        Args:
            token: The token to retrieve information about.

        Returns:
            A dict, or None if token doesn't exist.
        """
        return await self.db_pool.simple_select_one(
            "registration_tokens",
            keyvalues={"token": token},
            retcols=["token", "uses_allowed", "pending", "completed", "expiry_time"],
            allow_none=True,
            desc="get_one_registration_token",
        )

    async def generate_registration_token(
        self, length: int, chars: str
    ) -> Optional[str]:
        """Generate a random registration token. Used by the admin API.

        Args:
            length: The length of the token to generate.
            chars: A string of the characters allowed in the generated token.

        Returns:
            The generated token.

        Raises:
            SynapseError if a unique registration token could still not be
            generated after a few tries.
        """
        # Make a few attempts at generating a unique token of the required
        # length before failing.
        for _i in range(3):
            # Generate token
            token = "".join(random.choices(chars, k=length))

            # Check if the token already exists
            existing_token = await self.db_pool.simple_select_one_onecol(
                "registration_tokens",
                keyvalues={"token": token},
                retcol="token",
                allow_none=True,
                desc="check_if_registration_token_exists",
            )

            if existing_token is None:
                # The generated token doesn't exist yet, return it
                return token

        raise SynapseError(
            500,
            "Unable to generate a unique registration token. Try again with a greater length",
            Codes.UNKNOWN,
        )

    async def create_registration_token(
        self, token: str, uses_allowed: Optional[int], expiry_time: Optional[int]
    ) -> bool:
        """Create a new registration token. Used by the admin API.

        Args:
            token: The token to create.
            uses_allowed: The number of times the token can be used to complete
              a registration before it becomes invalid. A value of None indicates
              unlimited uses.
            expiry_time: The latest time the token is valid. Given as the
              number of milliseconds since 1970-01-01 00:00:00 UTC. A value of
              None indicates that the token does not expire.

        Returns:
            Whether the row was inserted or not.
        """

        def _create_registration_token_txn(txn):
            row = self.db_pool.simple_select_one_txn(
                txn,
                "registration_tokens",
                keyvalues={"token": token},
                retcols=["token"],
                allow_none=True,
            )

            if row is not None:
                # Token already exists
                return False

            self.db_pool.simple_insert_txn(
                txn,
                "registration_tokens",
                values={
                    "token": token,
                    "uses_allowed": uses_allowed,
                    "pending": 0,
                    "completed": 0,
                    "expiry_time": expiry_time,
                },
            )

            return True

        return await self.db_pool.runInteraction(
            "create_registration_token", _create_registration_token_txn
        )

    async def update_registration_token(
        self, token: str, updatevalues: Dict[str, Optional[int]]
    ) -> Optional[Dict[str, Any]]:
        """Update a registration token. Used by the admin API.

        Args:
            token: The token to update.
            updatevalues: A dict with the fields to update. E.g.:
              `{"uses_allowed": 3}` to update just uses_allowed, or
              `{"uses_allowed": 3, "expiry_time": None}` to update both.
              This is passed straight to simple_update_one.

        Returns:
            A dict with all info about the token, or None if token doesn't exist.
        """

        def _update_registration_token_txn(txn):
            try:
                self.db_pool.simple_update_one_txn(
                    txn,
                    "registration_tokens",
                    keyvalues={"token": token},
                    updatevalues=updatevalues,
                )
            except StoreError:
                # Update failed because token does not exist
                return None

            # Get all info about the token so it can be sent in the response
            return self.db_pool.simple_select_one_txn(
                txn,
                "registration_tokens",
                keyvalues={"token": token},
                retcols=[
                    "token",
                    "uses_allowed",
                    "pending",
                    "completed",
                    "expiry_time",
                ],
                allow_none=True,
            )

        return await self.db_pool.runInteraction(
            "update_registration_token", _update_registration_token_txn
        )

    async def delete_registration_token(self, token: str) -> bool:
        """Delete a registration token. Used by the admin API.

        Args:
            token: The token to delete.

        Returns:
            Whether the token was successfully deleted or not.
        """
        try:
            await self.db_pool.simple_delete_one(
                "registration_tokens",
                keyvalues={"token": token},
                desc="delete_registration_token",
            )
        except StoreError:
            # Deletion failed because token does not exist
            return False

        return True

    @cached()
    async def mark_access_token_as_used(self, token_id: int) -> None:
        """
        Mark the access token as used, which invalidates the refresh token used
        to obtain it.

        Because get_user_by_access_token is cached, this function might be
        called multiple times for the same token, effectively doing unnecessary
        SQL updates. Because updating the `used` field only goes one way (from
        False to True) it is safe to cache this function as well to avoid this
        issue.

        Args:
            token_id: The ID of the access token to update.
        Raises:
            StoreError if there was a problem updating this.
        """
        await self.db_pool.simple_update_one(
            "access_tokens",
            {"id": token_id},
            {"used": True},
            desc="mark_access_token_as_used",
        )

    async def lookup_refresh_token(
        self, token: str
    ) -> Optional[RefreshTokenLookupResult]:
        """Lookup a refresh token with hints about its validity."""

        def _lookup_refresh_token_txn(txn) -> Optional[RefreshTokenLookupResult]:
            txn.execute(
                """
                SELECT
                    rt.id token_id,
                    rt.user_id,
                    rt.device_id,
                    rt.next_token_id,
                    (nrt.next_token_id IS NOT NULL) AS has_next_refresh_token_been_refreshed,
                    at.used AS has_next_access_token_been_used,
                    rt.expiry_ts,
                    rt.ultimate_session_expiry_ts
                FROM refresh_tokens rt
                LEFT JOIN refresh_tokens nrt ON rt.next_token_id = nrt.id
                LEFT JOIN access_tokens at ON at.refresh_token_id = nrt.id
                WHERE rt.token = ?
            """,
                (token,),
            )
            row = txn.fetchone()

            if row is None:
                return None

            return RefreshTokenLookupResult(
                token_id=row[0],
                user_id=row[1],
                device_id=row[2],
                next_token_id=row[3],
                has_next_refresh_token_been_refreshed=row[4],
                # This column is nullable, ensure it's a boolean
                has_next_access_token_been_used=(row[5] or False),
                expiry_ts=row[6],
                ultimate_session_expiry_ts=row[7],
            )

        return await self.db_pool.runInteraction(
            "lookup_refresh_token", _lookup_refresh_token_txn
        )

    async def replace_refresh_token(self, token_id: int, next_token_id: int) -> None:
        """
        Set the successor of a refresh token, removing the existing successor
        if any.

        Args:
            token_id: ID of the refresh token to update.
            next_token_id: ID of its successor.
        """

        def _replace_refresh_token_txn(txn) -> None:
            # First check if there was an existing refresh token
            old_next_token_id = self.db_pool.simple_select_one_onecol_txn(
                txn,
                "refresh_tokens",
                {"id": token_id},
                "next_token_id",
                allow_none=True,
            )

            self.db_pool.simple_update_one_txn(
                txn,
                "refresh_tokens",
                {"id": token_id},
                {"next_token_id": next_token_id},
            )

            # Delete the old "next" token if it exists. This should cascade and
            # delete the associated access_token
            if old_next_token_id is not None:
                self.db_pool.simple_delete_one_txn(
                    txn,
                    "refresh_tokens",
                    {"id": old_next_token_id},
                )

        await self.db_pool.runInteraction(
            "replace_refresh_token", _replace_refresh_token_txn
        )


class RegistrationBackgroundUpdateStore(RegistrationWorkerStore):
    def __init__(
        self,
        database: DatabasePool,
        db_conn: LoggingDatabaseConnection,
        hs: "HomeServer",
    ):
        super().__init__(database, db_conn, hs)

        self._clock = hs.get_clock()
        self.config = hs.config

        self.db_pool.updates.register_background_index_update(
            "access_tokens_device_index",
            index_name="access_tokens_device_id",
            table="access_tokens",
            columns=["user_id", "device_id"],
        )

        self.db_pool.updates.register_background_index_update(
            "users_creation_ts",
            index_name="users_creation_ts",
            table="users",
            columns=["creation_ts"],
        )

        # we no longer use refresh tokens, but it's possible that some people
        # might have a background update queued to build this index. Just
        # clear the background update.
        self.db_pool.updates.register_noop_background_update(
            "refresh_tokens_device_index"
        )

        self.db_pool.updates.register_background_update_handler(
            "users_set_deactivated_flag", self._background_update_set_deactivated_flag
        )

        self.db_pool.updates.register_noop_background_update(
            "user_threepids_grandfather"
        )

        self.db_pool.updates.register_background_index_update(
            "user_external_ids_user_id_idx",
            index_name="user_external_ids_user_id_idx",
            table="user_external_ids",
            columns=["user_id"],
            unique=False,
        )

    async def _background_update_set_deactivated_flag(self, progress, batch_size):
        """Retrieves a list of all deactivated users and sets the 'deactivated' flag to 1
        for each of them.
        """

        last_user = progress.get("user_id", "")

        def _background_update_set_deactivated_flag_txn(txn):
            txn.execute(
                """
                SELECT
                    users.name,
                    COUNT(access_tokens.token) AS count_tokens,
                    COUNT(user_threepids.address) AS count_threepids
                FROM users
                    LEFT JOIN access_tokens ON (access_tokens.user_id = users.name)
                    LEFT JOIN user_threepids ON (user_threepids.user_id = users.name)
                WHERE (users.password_hash IS NULL OR users.password_hash = '')
                AND (users.appservice_id IS NULL OR users.appservice_id = '')
                AND users.is_guest = 0
                AND users.name > ?
                GROUP BY users.name
                ORDER BY users.name ASC
                LIMIT ?;
                """,
                (last_user, batch_size),
            )

            rows = self.db_pool.cursor_to_dict(txn)

            if not rows:
                return True, 0

            rows_processed_nb = 0

            for user in rows:
                if not user["count_tokens"] and not user["count_threepids"]:
                    self.set_user_deactivated_status_txn(txn, user["name"], True)
                    rows_processed_nb += 1

            logger.info("Marked %d rows as deactivated", rows_processed_nb)

            self.db_pool.updates._background_update_progress_txn(
                txn, "users_set_deactivated_flag", {"user_id": rows[-1]["name"]}
            )

            if batch_size > len(rows):
                return True, len(rows)
            else:
                return False, len(rows)

        end, nb_processed = await self.db_pool.runInteraction(
            "users_set_deactivated_flag", _background_update_set_deactivated_flag_txn
        )

        if end:
            await self.db_pool.updates._end_background_update(
                "users_set_deactivated_flag"
            )

        return nb_processed

    async def set_user_deactivated_status(
        self, user_id: str, deactivated: bool
    ) -> None:
        """Set the `deactivated` property for the provided user to the provided value.

        Args:
            user_id: The ID of the user to set the status for.
            deactivated: The value to set for `deactivated`.
        """

        await self.db_pool.runInteraction(
            "set_user_deactivated_status",
            self.set_user_deactivated_status_txn,
            user_id,
            deactivated,
        )

    def set_user_deactivated_status_txn(self, txn, user_id: str, deactivated: bool):
        self.db_pool.simple_update_one_txn(
            txn=txn,
            table="users",
            keyvalues={"name": user_id},
            updatevalues={"deactivated": 1 if deactivated else 0},
        )
        self._invalidate_cache_and_stream(
            txn, self.get_user_deactivated_status, (user_id,)
        )
        self._invalidate_cache_and_stream(txn, self.get_user_by_id, (user_id,))
        txn.call_after(self.is_guest.invalidate, (user_id,))

    @cached()
    async def is_guest(self, user_id: str) -> bool:
        res = await self.db_pool.simple_select_one_onecol(
            table="users",
            keyvalues={"name": user_id},
            retcol="is_guest",
            allow_none=True,
            desc="is_guest",
        )

        return res if res else False


class RegistrationStore(StatsStore, RegistrationBackgroundUpdateStore):
    def __init__(
        self,
        database: DatabasePool,
        db_conn: LoggingDatabaseConnection,
        hs: "HomeServer",
    ):
        super().__init__(database, db_conn, hs)

        self._ignore_unknown_session_error = (
            hs.config.server.request_token_inhibit_3pid_errors
        )

        self._access_tokens_id_gen = IdGenerator(db_conn, "access_tokens", "id")
        self._refresh_tokens_id_gen = IdGenerator(db_conn, "refresh_tokens", "id")

    async def add_access_token_to_user(
        self,
        user_id: str,
        token: str,
        device_id: Optional[str],
        valid_until_ms: Optional[int],
        puppets_user_id: Optional[str] = None,
        refresh_token_id: Optional[int] = None,
    ) -> int:
        """Adds an access token for the given user.

        Args:
            user_id: The user ID.
            token: The new access token to add.
            device_id: ID of the device to associate with the access token.
            valid_until_ms: when the token is valid until. None for no expiry.
            puppets_user_id
            refresh_token_id: ID of the refresh token generated alongside this
                access token.
        Raises:
            StoreError if there was a problem adding this.
        Returns:
            The token ID
        """
        next_id = self._access_tokens_id_gen.get_next()
        now = self._clock.time_msec()

        await self.db_pool.simple_insert(
            "access_tokens",
            {
                "id": next_id,
                "user_id": user_id,
                "token": token,
                "device_id": device_id,
                "valid_until_ms": valid_until_ms,
                "puppets_user_id": puppets_user_id,
                "last_validated": now,
                "refresh_token_id": refresh_token_id,
                "used": False,
            },
            desc="add_access_token_to_user",
        )

        return next_id

    async def add_refresh_token_to_user(
        self,
        user_id: str,
        token: str,
        device_id: Optional[str],
        expiry_ts: Optional[int],
        ultimate_session_expiry_ts: Optional[int],
    ) -> int:
        """Adds a refresh token for the given user.

        Args:
            user_id: The user ID.
            token: The new access token to add.
            device_id: ID of the device to associate with the refresh token.
            expiry_ts (milliseconds since the epoch): Time after which the
                refresh token cannot be used.
                If None, the refresh token never expires until it has been used.
            ultimate_session_expiry_ts (milliseconds since the epoch):
                Time at which the session will end and can not be extended any
                further.
                If None, the session can be refreshed indefinitely.
        Raises:
            StoreError if there was a problem adding this.
        Returns:
            The token ID
        """
        next_id = self._refresh_tokens_id_gen.get_next()

        await self.db_pool.simple_insert(
            "refresh_tokens",
            {
                "id": next_id,
                "user_id": user_id,
                "device_id": device_id,
                "token": token,
                "next_token_id": None,
                "expiry_ts": expiry_ts,
                "ultimate_session_expiry_ts": ultimate_session_expiry_ts,
            },
            desc="add_refresh_token_to_user",
        )

        return next_id

    def _set_device_for_access_token_txn(self, txn, token: str, device_id: str) -> str:
        old_device_id = self.db_pool.simple_select_one_onecol_txn(
            txn, "access_tokens", {"token": token}, "device_id"
        )

        self.db_pool.simple_update_txn(
            txn, "access_tokens", {"token": token}, {"device_id": device_id}
        )

        self._invalidate_cache_and_stream(txn, self.get_user_by_access_token, (token,))

        return old_device_id

    async def set_device_for_access_token(self, token: str, device_id: str) -> str:
        """Sets the device ID associated with an access token.

        Args:
            token: The access token to modify.
            device_id: The new device ID.
        Returns:
            The old device ID associated with the access token.
        """

        return await self.db_pool.runInteraction(
            "set_device_for_access_token",
            self._set_device_for_access_token_txn,
            token,
            device_id,
        )

    async def register_user(
        self,
        user_id: str,
        password_hash: Optional[str] = None,
        was_guest: bool = False,
        make_guest: bool = False,
        appservice_id: Optional[str] = None,
        create_profile_with_displayname: Optional[str] = None,
        admin: bool = False,
        user_type: Optional[str] = None,
        shadow_banned: bool = False,
    ) -> None:
        """Attempts to register an account.

        Args:
            user_id: The desired user ID to register.
            password_hash: Optional. The password hash for this user.
            was_guest: Whether this is a guest account being upgraded to a
                non-guest account.
            make_guest: True if the the new user should be guest, false to add a
                regular user account.
            appservice_id: The ID of the appservice registering the user.
            create_profile_with_displayname: Optionally create a profile for
                the user, setting their displayname to the given value
            admin: is an admin user?
            user_type: type of user. One of the values from api.constants.UserTypes,
                or None for a normal user.
            shadow_banned: Whether the user is shadow-banned, i.e. they may be
                told their requests succeeded but we ignore them.

        Raises:
            StoreError if the user_id could not be registered.
        """
        await self.db_pool.runInteraction(
            "register_user",
            self._register_user,
            user_id,
            password_hash,
            was_guest,
            make_guest,
            appservice_id,
            create_profile_with_displayname,
            admin,
            user_type,
            shadow_banned,
        )

    def _register_user(
        self,
        txn,
        user_id: str,
        password_hash: Optional[str],
        was_guest: bool,
        make_guest: bool,
        appservice_id: Optional[str],
        create_profile_with_displayname: Optional[str],
        admin: bool,
        user_type: Optional[str],
        shadow_banned: bool,
    ):
        user_id_obj = UserID.from_string(user_id)

        now = int(self._clock.time())

        try:
            if was_guest:
                # Ensure that the guest user actually exists
                # ``allow_none=False`` makes this raise an exception
                # if the row isn't in the database.
                self.db_pool.simple_select_one_txn(
                    txn,
                    "users",
                    keyvalues={"name": user_id, "is_guest": 1},
                    retcols=("name",),
                    allow_none=False,
                )

                self.db_pool.simple_update_one_txn(
                    txn,
                    "users",
                    keyvalues={"name": user_id, "is_guest": 1},
                    updatevalues={
                        "password_hash": password_hash,
                        "upgrade_ts": now,
                        "is_guest": 1 if make_guest else 0,
                        "appservice_id": appservice_id,
                        "admin": 1 if admin else 0,
                        "user_type": user_type,
                        "shadow_banned": shadow_banned,
                    },
                )
            else:
                self.db_pool.simple_insert_txn(
                    txn,
                    "users",
                    values={
                        "name": user_id,
                        "password_hash": password_hash,
                        "creation_ts": now,
                        "is_guest": 1 if make_guest else 0,
                        "appservice_id": appservice_id,
                        "admin": 1 if admin else 0,
                        "user_type": user_type,
                        "shadow_banned": shadow_banned,
                    },
                )

        except self.database_engine.module.IntegrityError:
            raise StoreError(400, "User ID already taken.", errcode=Codes.USER_IN_USE)

        if self._account_validity_enabled:
            self.set_expiration_date_for_user_txn(txn, user_id)

        if create_profile_with_displayname:
            # set a default displayname serverside to avoid ugly race
            # between auto-joins and clients trying to set displaynames
            #
            # *obviously* the 'profiles' table uses localpart for user_id
            # while everything else uses the full mxid.
            txn.execute(
                "INSERT INTO profiles(user_id, displayname) VALUES (?,?)",
                (user_id_obj.localpart, create_profile_with_displayname),
            )

        if self.hs.config.stats.stats_enabled:
            # we create a new completed user statistics row

            # we don't strictly need current_token since this user really can't
            # have any state deltas before now (as it is a new user), but still,
            # we include it for completeness.
            current_token = self._get_max_stream_id_in_current_state_deltas_txn(txn)
            self._update_stats_delta_txn(
                txn, now, "user", user_id, {}, complete_with_stream_id=current_token
            )

        self._invalidate_cache_and_stream(txn, self.get_user_by_id, (user_id,))

    async def user_set_password_hash(
        self, user_id: str, password_hash: Optional[str]
    ) -> None:
        """
        NB. This does *not* evict any cache because the one use for this
            removes most of the entries subsequently anyway so it would be
            pointless. Use flush_user separately.
        """

        def user_set_password_hash_txn(txn):
            self.db_pool.simple_update_one_txn(
                txn, "users", {"name": user_id}, {"password_hash": password_hash}
            )
            self._invalidate_cache_and_stream(txn, self.get_user_by_id, (user_id,))

        await self.db_pool.runInteraction(
            "user_set_password_hash", user_set_password_hash_txn
        )

    async def user_set_consent_version(
        self, user_id: str, consent_version: str
    ) -> None:
        """Updates the user table to record privacy policy consent

        Args:
            user_id: full mxid of the user to update
            consent_version: version of the policy the user has consented to

        Raises:
            StoreError(404) if user not found
        """

        def f(txn):
            self.db_pool.simple_update_one_txn(
                txn,
                table="users",
                keyvalues={"name": user_id},
                updatevalues={"consent_version": consent_version},
            )
            self._invalidate_cache_and_stream(txn, self.get_user_by_id, (user_id,))

        await self.db_pool.runInteraction("user_set_consent_version", f)

    async def user_set_consent_server_notice_sent(
        self, user_id: str, consent_version: str
    ) -> None:
        """Updates the user table to record that we have sent the user a server
        notice about privacy policy consent

        Args:
            user_id: full mxid of the user to update
            consent_version: version of the policy we have notified the user about

        Raises:
            StoreError(404) if user not found
        """

        def f(txn):
            self.db_pool.simple_update_one_txn(
                txn,
                table="users",
                keyvalues={"name": user_id},
                updatevalues={"consent_server_notice_sent": consent_version},
            )
            self._invalidate_cache_and_stream(txn, self.get_user_by_id, (user_id,))

        await self.db_pool.runInteraction("user_set_consent_server_notice_sent", f)

    async def user_delete_access_tokens(
        self,
        user_id: str,
        except_token_id: Optional[int] = None,
        device_id: Optional[str] = None,
    ) -> List[Tuple[str, int, Optional[str]]]:
        """
        Invalidate access and refresh tokens belonging to a user

        Args:
            user_id: ID of user the tokens belong to
            except_token_id: access_tokens ID which should *not* be deleted
            device_id: ID of device the tokens are associated with.
                If None, tokens associated with any device (or no device) will
                be deleted
        Returns:
            A tuple of (token, token id, device id) for each of the deleted tokens
        """

        def f(txn):
            keyvalues = {"user_id": user_id}
            if device_id is not None:
                keyvalues["device_id"] = device_id

            items = keyvalues.items()
            where_clause = " AND ".join(k + " = ?" for k, _ in items)
            values: List[Union[str, int]] = [v for _, v in items]
            # Conveniently, refresh_tokens and access_tokens both use the user_id and device_id fields. Only caveat
            # is the `except_token_id` param that is tricky to get right, so for now we're just using the same where
            # clause and values before we handle that. This seems to be only used in the "set password" handler.
            refresh_where_clause = where_clause
            refresh_values = values.copy()
            if except_token_id:
                # TODO: support that for refresh tokens
                where_clause += " AND id != ?"
                values.append(except_token_id)

            txn.execute(
                "SELECT token, id, device_id FROM access_tokens WHERE %s"
                % where_clause,
                values,
            )
            tokens_and_devices = [(r[0], r[1], r[2]) for r in txn]

            for token, _, _ in tokens_and_devices:
                self._invalidate_cache_and_stream(
                    txn, self.get_user_by_access_token, (token,)
                )

            txn.execute("DELETE FROM access_tokens WHERE %s" % where_clause, values)

            txn.execute(
                "DELETE FROM refresh_tokens WHERE %s" % refresh_where_clause,
                refresh_values,
            )

            return tokens_and_devices

        return await self.db_pool.runInteraction("user_delete_access_tokens", f)

    async def delete_access_token(self, access_token: str) -> None:
        def f(txn):
            self.db_pool.simple_delete_one_txn(
                txn, table="access_tokens", keyvalues={"token": access_token}
            )

            self._invalidate_cache_and_stream(
                txn, self.get_user_by_access_token, (access_token,)
            )

        await self.db_pool.runInteraction("delete_access_token", f)

    async def delete_refresh_token(self, refresh_token: str) -> None:
        def f(txn):
            self.db_pool.simple_delete_one_txn(
                txn, table="refresh_tokens", keyvalues={"token": refresh_token}
            )

        await self.db_pool.runInteraction("delete_refresh_token", f)

    async def add_user_pending_deactivation(self, user_id: str) -> None:
        """
        Adds a user to the table of users who need to be parted from all the rooms they're
        in
        """
        await self.db_pool.simple_insert(
            "users_pending_deactivation",
            values={"user_id": user_id},
            desc="add_user_pending_deactivation",
        )

    async def validate_threepid_session(
        self, session_id: str, client_secret: str, token: str, current_ts: int
    ) -> Optional[str]:
        """Attempt to validate a threepid session using a token

        Args:
            session_id: The id of a validation session
            client_secret: A unique string provided by the client to help identify
                this validation attempt
            token: A validation token
            current_ts: The current unix time in milliseconds. Used for checking
                token expiry status

        Raises:
            ThreepidValidationError: if a matching validation token was not found or has
                expired

        Returns:
            A str representing a link to redirect the user to if there is one.
        """

        # Insert everything into a transaction in order to run atomically
        def validate_threepid_session_txn(txn):
            row = self.db_pool.simple_select_one_txn(
                txn,
                table="threepid_validation_session",
                keyvalues={"session_id": session_id},
                retcols=["client_secret", "validated_at"],
                allow_none=True,
            )

            if not row:
                if self._ignore_unknown_session_error:
                    # If we need to inhibit the error caused by an incorrect session ID,
                    # use None as placeholder values for the client secret and the
                    # validation timestamp.
                    # It shouldn't be an issue because they're both only checked after
                    # the token check, which should fail. And if it doesn't for some
                    # reason, the next check is on the client secret, which is NOT NULL,
                    # so we don't have to worry about the client secret matching by
                    # accident.
                    row = {"client_secret": None, "validated_at": None}
                else:
                    raise ThreepidValidationError("Unknown session_id")

            retrieved_client_secret = row["client_secret"]
            validated_at = row["validated_at"]

            row = self.db_pool.simple_select_one_txn(
                txn,
                table="threepid_validation_token",
                keyvalues={"session_id": session_id, "token": token},
                retcols=["expires", "next_link"],
                allow_none=True,
            )

            if not row:
                raise ThreepidValidationError(
                    "Validation token not found or has expired"
                )
            expires = row["expires"]
            next_link = row["next_link"]

            if retrieved_client_secret != client_secret:
                raise ThreepidValidationError(
                    "This client_secret does not match the provided session_id"
                )

            # If the session is already validated, no need to revalidate
            if validated_at:
                return next_link

            if expires <= current_ts:
                raise ThreepidValidationError(
                    "This token has expired. Please request a new one"
                )

            # Looks good. Validate the session
            self.db_pool.simple_update_txn(
                txn,
                table="threepid_validation_session",
                keyvalues={"session_id": session_id},
                updatevalues={"validated_at": self._clock.time_msec()},
            )

            return next_link

        # Return next_link if it exists
        return await self.db_pool.runInteraction(
            "validate_threepid_session_txn", validate_threepid_session_txn
        )

    async def start_or_continue_validation_session(
        self,
        medium: str,
        address: str,
        session_id: str,
        client_secret: str,
        send_attempt: int,
        next_link: Optional[str],
        token: str,
        token_expires: int,
    ) -> None:
        """Creates a new threepid validation session if it does not already
        exist and associates a new validation token with it

        Args:
            medium: The medium of the 3PID
            address: The address of the 3PID
            session_id: The id of this validation session
            client_secret: A unique string provided by the client to help
                identify this validation attempt
            send_attempt: The latest send_attempt on this session
            next_link: The link to redirect the user to upon successful validation
            token: The validation token
            token_expires: The timestamp for which after the token will no
                longer be valid
        """

        def start_or_continue_validation_session_txn(txn):
            # Create or update a validation session
            self.db_pool.simple_upsert_txn(
                txn,
                table="threepid_validation_session",
                keyvalues={"session_id": session_id},
                values={"last_send_attempt": send_attempt},
                insertion_values={
                    "medium": medium,
                    "address": address,
                    "client_secret": client_secret,
                },
            )

            # Create a new validation token with this session ID
            self.db_pool.simple_insert_txn(
                txn,
                table="threepid_validation_token",
                values={
                    "session_id": session_id,
                    "token": token,
                    "next_link": next_link,
                    "expires": token_expires,
                },
            )

        await self.db_pool.runInteraction(
            "start_or_continue_validation_session",
            start_or_continue_validation_session_txn,
        )


def find_max_generated_user_id_localpart(cur: Cursor) -> int:
    """
    Gets the localpart of the max current generated user ID.

    Generated user IDs are integers, so we find the largest integer user ID
    already taken and return that.
    """

    # We bound between '@0' and '@a' to avoid pulling the entire table
    # out.
    cur.execute("SELECT name FROM users WHERE '@0' <= name AND name < '@a'")

    regex = re.compile(r"^@(\d+):")

    max_found = 0

    for (user_id,) in cur:
        match = regex.search(user_id)
        if match:
            max_found = max(int(match.group(1)), max_found)
    return max_found<|MERGE_RESOLUTION|>--- conflicted
+++ resolved
@@ -16,11 +16,7 @@
 import logging
 import random
 import re
-<<<<<<< HEAD
-from typing import TYPE_CHECKING, Any, Dict, Iterable, List, Optional, Tuple, Union
-=======
-from typing import TYPE_CHECKING, Any, Dict, List, Optional, Tuple, Union, cast
->>>>>>> 4ec0a309
+from typing import TYPE_CHECKING, Any, Dict, Iterable, List, Optional, Tuple, Union, cast
 
 import attr
 
