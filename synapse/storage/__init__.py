--- conflicted
+++ resolved
@@ -30,11 +30,8 @@
 from synapse.storage.data_stores import DataStores
 from synapse.storage.data_stores.main import DataStore
 from synapse.storage.persist_events import EventsPersistenceStorage
-<<<<<<< HEAD
 from synapse.storage.purge_events import PurgeEventsStorage
-=======
 from synapse.storage.state import StateGroupStorage
->>>>>>> dfe0cd71
 
 __all__ = ["DataStores", "DataStore"]
 
@@ -50,11 +47,8 @@
         self.main = stores.main
 
         self.persistence = EventsPersistenceStorage(hs, stores)
-<<<<<<< HEAD
         self.purge_events = PurgeEventsStorage(hs, stores)
-=======
         self.state = StateGroupStorage(hs, stores)
->>>>>>> dfe0cd71
 
 
 def are_all_users_on_domain(txn, database_engine, domain):
