# -*- coding: utf-8 -*-
# Copyright 2014, 2015 OpenMarket Ltd
#
# Licensed under the Apache License, Version 2.0 (the "License");
# you may not use this file except in compliance with the License.
# You may obtain a copy of the License at
#
#     http://www.apache.org/licenses/LICENSE-2.0
#
# Unless required by applicable law or agreed to in writing, software
# distributed under the License is distributed on an "AS IS" BASIS,
# WITHOUT WARRANTIES OR CONDITIONS OF ANY KIND, either express or implied.
# See the License for the specific language governing permissions and
# limitations under the License.

from twisted.internet import defer

from synapse.util.logutils import log_function
from synapse.api.constants import EventTypes

from .directory import DirectoryStore
from .feedback import FeedbackStore
from .presence import PresenceStore
from .profile import ProfileStore
from .registration import RegistrationStore
from .room import RoomStore
from .roommember import RoomMemberStore
from .stream import StreamStore
from .transactions import TransactionStore
from .keys import KeyStore
from .event_federation import EventFederationStore
from .pusher import PusherStore
from .push_rule import PushRuleStore
from .media_repository import MediaRepositoryStore
from .rejections import RejectionsStore

from .state import StateStore
from .signatures import SignatureStore

from syutil.base64util import decode_base64
from syutil.jsonutil import encode_canonical_json

from synapse.crypto.event_signing import compute_event_reference_hash


import json
import logging
import os


logger = logging.getLogger(__name__)


SCHEMAS = [
    "transactions",
    "users",
    "profiles",
    "presence",
    "im",
    "room_aliases",
    "keys",
    "redactions",
    "state",
    "event_edges",
    "event_signatures",
    "pusher",
    "media_repository",
]


# Remember to update this number every time an incompatible change is made to
# database schema files, so the users will be informed on server restarts.
SCHEMA_VERSION = 12


class _RollbackButIsFineException(Exception):
    """ This exception is used to rollback a transaction without implying
    something went wrong.
    """
    pass


class DataStore(RoomMemberStore, RoomStore,
                RegistrationStore, StreamStore, ProfileStore, FeedbackStore,
                PresenceStore, TransactionStore,
                DirectoryStore, KeyStore, StateStore, SignatureStore,
                EventFederationStore,
                MediaRepositoryStore,
<<<<<<< HEAD
                RejectionsStore,
=======
                PusherStore,
                PushRuleStore
>>>>>>> bd03947c
                ):

    def __init__(self, hs):
        super(DataStore, self).__init__(hs)
        self.hs = hs

        self.min_token_deferred = self._get_min_token()
        self.min_token = None

    @defer.inlineCallbacks
    @log_function
    def persist_event(self, event, context, backfilled=False,
                      is_new_state=True, current_state=None):
        stream_ordering = None
        if backfilled:
            if not self.min_token_deferred.called:
                yield self.min_token_deferred
            self.min_token -= 1
            stream_ordering = self.min_token

        try:
            yield self.runInteraction(
                "persist_event",
                self._persist_event_txn,
                event=event,
                context=context,
                backfilled=backfilled,
                stream_ordering=stream_ordering,
                is_new_state=is_new_state,
                current_state=current_state,
            )
        except _RollbackButIsFineException:
            pass

    @defer.inlineCallbacks
    def get_event(self, event_id, allow_none=False):
        events = yield self._get_events([event_id])

        if not events:
            if allow_none:
                defer.returnValue(None)
            else:
                raise RuntimeError("Could not find event %s" % (event_id,))

        defer.returnValue(events[0])

    @log_function
    def _persist_event_txn(self, txn, event, context, backfilled,
                           stream_ordering=None, is_new_state=True,
                           current_state=None):
        if event.type == EventTypes.Member:
            self._store_room_member_txn(txn, event)
        elif event.type == EventTypes.Feedback:
            self._store_feedback_txn(txn, event)
        elif event.type == EventTypes.Name:
            self._store_room_name_txn(txn, event)
        elif event.type == EventTypes.Topic:
            self._store_room_topic_txn(txn, event)
        elif event.type == EventTypes.Redaction:
            self._store_redaction(txn, event)

        outlier = event.internal_metadata.is_outlier()

        event_dict = {
            k: v
            for k, v in event.get_dict().items()
            if k not in [
                "redacted",
                "redacted_because",
            ]
        }

        metadata_json = encode_canonical_json(
            event.internal_metadata.get_dict()
        )

        self._simple_insert_txn(
            txn,
            table="event_json",
            values={
                "event_id": event.event_id,
                "room_id": event.room_id,
                "internal_metadata": metadata_json.decode("UTF-8"),
                "json": encode_canonical_json(event_dict).decode("UTF-8"),
            },
            or_replace=True,
        )

        vals = {
            "topological_ordering": event.depth,
            "event_id": event.event_id,
            "type": event.type,
            "room_id": event.room_id,
            "content": json.dumps(event.get_dict()["content"]),
            "processed": True,
            "outlier": outlier,
            "depth": event.depth,
        }

        if stream_ordering is not None:
            vals["stream_ordering"] = stream_ordering

        unrec = {
            k: v
            for k, v in event.get_dict().items()
            if k not in vals.keys() and k not in [
                "redacted",
                "redacted_because",
                "signatures",
                "hashes",
                "prev_events",
            ]
        }
        vals["unrecognized_keys"] = json.dumps(unrec)

        try:
            self._simple_insert_txn(
                txn,
                "events",
                vals,
                or_replace=(not outlier),
                or_ignore=bool(outlier),
            )
        except:
            logger.warn(
                "Failed to persist, probably duplicate: %s",
                event.event_id,
                exc_info=True,
            )
            raise _RollbackButIsFineException("_persist_event")

        self._handle_prev_events(
            txn,
            outlier=outlier,
            event_id=event.event_id,
            prev_events=event.prev_events,
            room_id=event.room_id,
        )

        if not outlier:
            self._store_state_groups_txn(txn, event, context)

        if context.rejected:
            self._store_rejections_txn(txn, event.event_id, context.rejected)

        if current_state:
            txn.execute(
                "DELETE FROM current_state_events WHERE room_id = ?",
                (event.room_id,)
            )

            for s in current_state:
                self._simple_insert_txn(
                    txn,
                    "current_state_events",
                    {
                        "event_id": s.event_id,
                        "room_id": s.room_id,
                        "type": s.type,
                        "state_key": s.state_key,
                    },
                    or_replace=True,
                )

        is_state = hasattr(event, "state_key") and event.state_key is not None
        if is_state:
            vals = {
                "event_id": event.event_id,
                "room_id": event.room_id,
                "type": event.type,
                "state_key": event.state_key,
            }

            if hasattr(event, "replaces_state"):
                vals["prev_state"] = event.replaces_state

            self._simple_insert_txn(
                txn,
                "state_events",
                vals,
                or_replace=True,
            )

            if is_new_state and not context.rejected:
                self._simple_insert_txn(
                    txn,
                    "current_state_events",
                    {
                        "event_id": event.event_id,
                        "room_id": event.room_id,
                        "type": event.type,
                        "state_key": event.state_key,
                    },
                    or_replace=True,
                )

            for e_id, h in event.prev_state:
                self._simple_insert_txn(
                    txn,
                    table="event_edges",
                    values={
                        "event_id": event.event_id,
                        "prev_event_id": e_id,
                        "room_id": event.room_id,
                        "is_state": 1,
                    },
                    or_ignore=True,
                )

            if not backfilled and not context.rejected:
                self._simple_insert_txn(
                    txn,
                    table="state_forward_extremities",
                    values={
                        "event_id": event.event_id,
                        "room_id": event.room_id,
                        "type": event.type,
                        "state_key": event.state_key,
                    },
                    or_replace=True,
                )

                for prev_state_id, _ in event.prev_state:
                    self._simple_delete_txn(
                        txn,
                        table="state_forward_extremities",
                        keyvalues={
                            "event_id": prev_state_id,
                        }
                    )

        for hash_alg, hash_base64 in event.hashes.items():
            hash_bytes = decode_base64(hash_base64)
            self._store_event_content_hash_txn(
                txn, event.event_id, hash_alg, hash_bytes,
            )

        for prev_event_id, prev_hashes in event.prev_events:
            for alg, hash_base64 in prev_hashes.items():
                hash_bytes = decode_base64(hash_base64)
                self._store_prev_event_hash_txn(
                    txn, event.event_id, prev_event_id, alg, hash_bytes
                )

        for auth_id, _ in event.auth_events:
            self._simple_insert_txn(
                txn,
                table="event_auth",
                values={
                    "event_id": event.event_id,
                    "room_id": event.room_id,
                    "auth_id": auth_id,
                },
                or_ignore=True,
            )

        (ref_alg, ref_hash_bytes) = compute_event_reference_hash(event)
        self._store_event_reference_hash_txn(
            txn, event.event_id, ref_alg, ref_hash_bytes
        )

        if not outlier:
            self._update_min_depth_for_room_txn(
                txn,
                event.room_id,
                event.depth
            )

    def _store_redaction(self, txn, event):
        txn.execute(
            "INSERT OR IGNORE INTO redactions "
            "(event_id, redacts) VALUES (?,?)",
            (event.event_id, event.redacts)
        )

    @defer.inlineCallbacks
    def get_current_state(self, room_id, event_type=None, state_key=""):
        del_sql = (
            "SELECT event_id FROM redactions WHERE redacts = e.event_id "
            "LIMIT 1"
        )

        sql = (
            "SELECT e.*, (%(redacted)s) AS redacted FROM events as e "
            "INNER JOIN current_state_events as c ON e.event_id = c.event_id "
            "INNER JOIN state_events as s ON e.event_id = s.event_id "
            "WHERE c.room_id = ? "
        ) % {
            "redacted": del_sql,
        }

        if event_type:
            sql += " AND s.type = ? AND s.state_key = ? "
            args = (room_id, event_type, state_key)
        else:
            args = (room_id, )

        results = yield self._execute_and_decode(sql, *args)

        events = yield self._parse_events(results)
        defer.returnValue(events)

    @defer.inlineCallbacks
    def get_room_name_and_aliases(self, room_id):
        del_sql = (
            "SELECT event_id FROM redactions WHERE redacts = e.event_id "
            "LIMIT 1"
        )

        sql = (
            "SELECT e.*, (%(redacted)s) AS redacted FROM events as e "
            "INNER JOIN current_state_events as c ON e.event_id = c.event_id "
            "INNER JOIN state_events as s ON e.event_id = s.event_id "
            "WHERE c.room_id = ? "
        ) % {
            "redacted": del_sql,
        }

        sql += " AND ((s.type = 'm.room.name' AND s.state_key = '')"
        sql += " OR s.type = 'm.room.aliases')"
        args = (room_id,)

        results = yield self._execute_and_decode(sql, *args)

        events = yield self._parse_events(results)

        name = None
        aliases = []

        for e in events:
            if e.type == 'm.room.name':
                name = e.content['name']
            elif e.type == 'm.room.aliases':
                aliases.extend(e.content['aliases'])

        defer.returnValue((name, aliases))

    @defer.inlineCallbacks
    def _get_min_token(self):
        row = yield self._execute(
            None,
            "SELECT MIN(stream_ordering) FROM events"
        )

        self.min_token = row[0][0] if row and row[0] and row[0][0] else -1
        self.min_token = min(self.min_token, -1)

        logger.debug("min_token is: %s", self.min_token)

        defer.returnValue(self.min_token)

    def insert_client_ip(self, user, access_token, device_id, ip, user_agent):
        return self._simple_insert(
            "user_ips",
            {
                "user": user.to_string(),
                "access_token": access_token,
                "device_id": device_id,
                "ip": ip,
                "user_agent": user_agent,
                "last_seen": int(self._clock.time_msec()),
            }
        )

    def get_user_ip_and_agents(self, user):
        return self._simple_select_list(
            table="user_ips",
            keyvalues={"user": user.to_string()},
            retcols=[
                "device_id", "access_token", "ip", "user_agent", "last_seen"
            ],
        )


def schema_path(schema):
    """ Get a filesystem path for the named database schema

    Args:
        schema: Name of the database schema.
    Returns:
        A filesystem path pointing at a ".sql" file.

    """
    dir_path = os.path.dirname(__file__)
    schemaPath = os.path.join(dir_path, "schema", schema + ".sql")
    return schemaPath


def read_schema(schema):
    """ Read the named database schema.

    Args:
        schema: Name of the datbase schema.
    Returns:
        A string containing the database schema.
    """
    with open(schema_path(schema)) as schema_file:
        return schema_file.read()


class PrepareDatabaseException(Exception):
    pass


class UpgradeDatabaseException(PrepareDatabaseException):
    pass


def prepare_database(db_conn):
    """ Set up all the dbs. Since all the *.sql have IF NOT EXISTS, so we
    don't have to worry about overwriting existing content.
    """
    c = db_conn.cursor()
    c.execute("PRAGMA user_version")
    row = c.fetchone()

    if row and row[0]:
        user_version = row[0]

        if user_version > SCHEMA_VERSION:
            raise ValueError(
                "Cannot use this database as it is too " +
                "new for the server to understand"
            )
        elif user_version < SCHEMA_VERSION:
            logger.info(
                "Upgrading database from version %d",
                user_version
            )

            # Run every version since after the current version.
            for v in range(user_version + 1, SCHEMA_VERSION + 1):
                if v == 10:
                    raise UpgradeDatabaseException(
                        "No delta for version 10"
                    )
                sql_script = read_schema("delta/v%d" % (v))
                c.executescript(sql_script)

            db_conn.commit()

    else:
        sql_script = "BEGIN TRANSACTION;\n"
        for sql_loc in SCHEMAS:
            sql_script += read_schema(sql_loc)
            sql_script += "\n"
        sql_script += "COMMIT TRANSACTION;"
        c.executescript(sql_script)
        db_conn.commit()
        c.execute("PRAGMA user_version = %d" % SCHEMA_VERSION)

    c.close()<|MERGE_RESOLUTION|>--- conflicted
+++ resolved
@@ -86,12 +86,9 @@
                 DirectoryStore, KeyStore, StateStore, SignatureStore,
                 EventFederationStore,
                 MediaRepositoryStore,
-<<<<<<< HEAD
                 RejectionsStore,
-=======
                 PusherStore,
                 PushRuleStore
->>>>>>> bd03947c
                 ):
 
     def __init__(self, hs):
