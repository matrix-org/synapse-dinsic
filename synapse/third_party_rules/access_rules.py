--- conflicted
+++ resolved
@@ -13,11 +13,7 @@
 # See the License for the specific language governing permissions and
 # limitations under the License.
 import email.utils
-<<<<<<< HEAD
-from typing import Dict
-=======
 from typing import Dict, List, Optional, Tuple
->>>>>>> 3d1c941a
 
 from twisted.internet import defer
 
@@ -514,13 +510,9 @@
 
         return True
 
-<<<<<<< HEAD
     def _is_power_level_content_allowed(
-        self, content, access_rule, on_room_creation=True
-    ):
-=======
-    def _is_power_level_content_allowed(self, content: Dict, access_rule: str) -> bool:
->>>>>>> 3d1c941a
+        self, content: Dict, access_rule: str, on_room_creation: bool = True
+    ) -> bool:
         """Check if a given power levels event is permitted under the given access rule.
 
         It shouldn't be allowed if it either changes the default PL to a non-0 value or
@@ -528,15 +520,10 @@
         under a more restrictive access rule.
 
         Args:
-<<<<<<< HEAD
-            content (dict[]): The content of the m.room.power_levels event to check.
-            access_rule (str): The access rule in place in this room.
-            on_room_creation (bool): True if this call is happening during a room's
-                creation, False otherwise.
-=======
             content: The content of the m.room.power_levels event to check.
             access_rule: The access rule in place in this room.
->>>>>>> 3d1c941a
+            on_room_creation: True if this call is happening during a room's
+                creation, False otherwise.
 
         Returns:
             Whether the content of the power levels event is valid.
