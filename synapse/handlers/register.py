--- conflicted
+++ resolved
@@ -74,14 +74,10 @@
         self.session_lifetime = hs.config.session_lifetime
 
     async def check_username(
-<<<<<<< HEAD
-        self, localpart, guest_access_token=None, assigned_user_id=None,
-=======
         self,
         localpart: str,
         guest_access_token: Optional[str] = None,
         assigned_user_id: Optional[str] = None,
->>>>>>> 7c434474
     ):
         """
 
@@ -538,14 +534,10 @@
         """
         await self._auto_join_rooms(user_id)
 
-<<<<<<< HEAD
     async def appservice_register(
-        self, user_localpart, as_token, password_hash, display_name
+        self, user_localpart: str, as_token: str, password_hash: str, display_name: str
     ):
         # FIXME: this should be factored out and merged with normal register()
-=======
-    async def appservice_register(self, user_localpart: str, as_token: str) -> str:
->>>>>>> 7c434474
         user = UserID(user_localpart, self.hs.hostname)
         user_id = user.to_string()
         service = self.store.get_app_service_by_token(as_token)
@@ -610,7 +602,6 @@
                     errcode=Codes.EXCLUSIVE,
                 )
 
-<<<<<<< HEAD
     async def shadow_register(self, localpart, display_name, auth_result, params):
         """Invokes the current registration on another server, using
         shared secret registration, passing in any auth_results from
@@ -642,22 +633,7 @@
             },
         )
 
-    async def _generate_user_id(self):
-        if self._next_generated_user_id is None:
-            with await self._generate_user_id_linearizer.queue(()):
-                if self._next_generated_user_id is None:
-                    self._next_generated_user_id = (
-                        await self.store.find_next_generated_user_id_localpart()
-                    )
-
-        id = self._next_generated_user_id
-        self._next_generated_user_id += 1
-        return str(id)
-
-    def check_registration_ratelimit(self, address):
-=======
     def check_registration_ratelimit(self, address: Optional[str]) -> None:
->>>>>>> 7c434474
         """A simple helper method to check whether the registration rate limit has been hit
         for a given IP address
 
@@ -855,13 +831,9 @@
         await self.store.user_set_consent_version(user_id, consent_version)
         await self.post_consent_actions(user_id)
 
-<<<<<<< HEAD
-    async def register_email_threepid(self, user_id, threepid, token):
-=======
-    async def _register_email_threepid(
+    async def register_email_threepid(
         self, user_id: str, threepid: dict, token: Optional[str]
     ) -> None:
->>>>>>> 7c434474
         """Add an email address as a 3pid identifier
 
         Also adds an email pusher for the email address, if configured in the
