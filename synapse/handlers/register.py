--- conflicted
+++ resolved
@@ -278,7 +278,6 @@
             # Bind email to new account
             yield self._register_email_threepid(user_id, threepid_dict, None, False)
 
-<<<<<<< HEAD
         # Prevent the new user from showing up in the user directory if the server
         # mandates it.
         if not self._show_in_user_directory:
@@ -287,10 +286,7 @@
             )
             yield self.profile_handler.set_active(user, False, True)
 
-        defer.returnValue(user_id)
-=======
         return user_id
->>>>>>> 48066517
 
     @defer.inlineCallbacks
     def _auto_join_rooms(self, user_id):
@@ -393,7 +389,6 @@
             appservice_id=service_id,
             create_profile_with_displayname=display_name,
         )
-<<<<<<< HEAD
 
         yield self.profile_handler.set_displayname(
             user, None, display_name, by_admin=True
@@ -405,10 +400,7 @@
                 user_id, profile
             )
 
-        defer.returnValue(user_id)
-=======
         return user_id
->>>>>>> 48066517
 
     @defer.inlineCallbacks
     def check_recaptcha(self, ip, private_key, challenge, response):
