# Copyright 2014 - 2016 OpenMarket Ltd
# Copyright 2021 The Matrix.org Foundation C.I.C.
#
# Licensed under the Apache License, Version 2.0 (the "License");
# you may not use this file except in compliance with the License.
# You may obtain a copy of the License at
#
#     http://www.apache.org/licenses/LICENSE-2.0
#
# Unless required by applicable law or agreed to in writing, software
# distributed under the License is distributed on an "AS IS" BASIS,
# WITHOUT WARRANTIES OR CONDITIONS OF ANY KIND, either express or implied.
# See the License for the specific language governing permissions and
# limitations under the License.

"""Contains functions for registering clients."""

import logging
from typing import TYPE_CHECKING, Iterable, List, Optional, Tuple

from prometheus_client import Counter
from typing_extensions import TypedDict

from synapse import types
from synapse.api.constants import (
    MAX_USERID_LENGTH,
    EventContentFields,
    EventTypes,
    JoinRules,
    LoginType,
)
from synapse.api.errors import AuthError, Codes, ConsentNotGivenError, SynapseError
from synapse.appservice import ApplicationService
from synapse.config.server import is_threepid_reserved
from synapse.http.servlet import assert_params_in_dict
from synapse.replication.http.login import RegisterDeviceReplicationServlet
from synapse.replication.http.register import (
    ReplicationPostRegisterActionsServlet,
    ReplicationRegisterServlet,
)
from synapse.spam_checker_api import RegistrationBehaviour
from synapse.storage.state import StateFilter
from synapse.types import RoomAlias, UserID, create_requester

if TYPE_CHECKING:
    from synapse.server import HomeServer

logger = logging.getLogger(__name__)


registration_counter = Counter(
    "synapse_user_registrations_total",
    "Number of new users registered (since restart)",
    ["guest", "shadow_banned", "auth_provider"],
)

login_counter = Counter(
    "synapse_user_logins_total",
    "Number of user logins (since restart)",
    ["guest", "auth_provider"],
)


def init_counters_for_auth_provider(auth_provider_id: str) -> None:
    """Ensure the prometheus counters for the given auth provider are initialised

    This fixes a problem where the counters are not reported for a given auth provider
    until the user first logs in/registers.
    """
    for is_guest in (True, False):
        login_counter.labels(guest=is_guest, auth_provider=auth_provider_id)
        for shadow_banned in (True, False):
            registration_counter.labels(
                guest=is_guest,
                shadow_banned=shadow_banned,
                auth_provider=auth_provider_id,
            )


class LoginDict(TypedDict):
    device_id: str
    access_token: str
    valid_until_ms: Optional[int]
    refresh_token: Optional[str]


class RegistrationHandler:
    def __init__(self, hs: "HomeServer"):
        self.store = hs.get_datastores().main
        self.clock = hs.get_clock()
        self.hs = hs
        self.auth = hs.get_auth()
        self._auth_handler = hs.get_auth_handler()
        self.profile_handler = hs.get_profile_handler()
        self.user_directory_handler = hs.get_user_directory_handler()
        self.http_client = hs.get_simple_http_client()
        self.identity_handler = self.hs.get_identity_handler()
        self.ratelimiter = hs.get_registration_ratelimiter()
        self.macaroon_gen = hs.get_macaroon_generator()
        self._account_validity_handler = hs.get_account_validity_handler()
        self._user_consent_version = self.hs.config.consent.user_consent_version
        self._server_notices_mxid = hs.config.servernotices.server_notices_mxid
        self._server_name = hs.hostname

        self.spam_checker = hs.get_spam_checker()

        self._show_in_user_directory = (
            self.hs.config.server.show_users_in_user_directory
        )

        if hs.config.worker.worker_app:
            self._register_client = ReplicationRegisterServlet.make_client(hs)
            self._register_device_client = RegisterDeviceReplicationServlet.make_client(
                hs
            )
            self._post_registration_client = (
                ReplicationPostRegisterActionsServlet.make_client(hs)
            )
        else:
            self.device_handler = hs.get_device_handler()
            self._register_device_client = self.register_device_inner
            self.pusher_pool = hs.get_pusherpool()

        self.session_lifetime = hs.config.registration.session_lifetime
        self.nonrefreshable_access_token_lifetime = (
            hs.config.registration.nonrefreshable_access_token_lifetime
        )
        self.refreshable_access_token_lifetime = (
            hs.config.registration.refreshable_access_token_lifetime
        )
        self.refresh_token_lifetime = hs.config.registration.refresh_token_lifetime

        init_counters_for_auth_provider("")

    async def check_username(
        self,
        localpart: str,
        guest_access_token: Optional[str] = None,
        assigned_user_id: Optional[str] = None,
        inhibit_user_in_use_error: bool = False,
    ) -> None:
        if types.contains_invalid_mxid_characters(localpart):
            raise SynapseError(
                400,
                "User ID can only contain characters a-z, 0-9, or '=_-./'",
                Codes.INVALID_USERNAME,
            )

        if not localpart:
            raise SynapseError(400, "User ID cannot be empty", Codes.INVALID_USERNAME)

        if localpart[0] == "_":
            raise SynapseError(
                400, "User ID may not begin with _", Codes.INVALID_USERNAME
            )

        user = UserID(localpart, self.hs.hostname)
        user_id = user.to_string()

        if assigned_user_id:
            if user_id == assigned_user_id:
                return
            else:
                raise SynapseError(
                    400,
                    "A different user ID has already been registered for this session",
                )

        self.check_user_id_not_appservice_exclusive(user_id)

        if len(user_id) > MAX_USERID_LENGTH:
            raise SynapseError(
                400,
                "User ID may not be longer than %s characters" % (MAX_USERID_LENGTH,),
                Codes.INVALID_USERNAME,
            )

        users = await self.store.get_users_by_id_case_insensitive(user_id)
        if users:
            if not inhibit_user_in_use_error and not guest_access_token:
                raise SynapseError(
                    400, "User ID already taken.", errcode=Codes.USER_IN_USE
                )
            if guest_access_token:
                user_data = await self.auth.get_user_by_access_token(guest_access_token)
                if (
                    not user_data.is_guest
                    or UserID.from_string(user_data.user_id).localpart != localpart
                ):
                    raise AuthError(
                        403,
                        "Cannot register taken user ID without valid guest "
                        "credentials for that user.",
                        errcode=Codes.FORBIDDEN,
                    )

        if guest_access_token is None:
            try:
                int(localpart)
                raise SynapseError(
                    400,
                    "Numeric user IDs are reserved for guest users.",
                    errcode=Codes.INVALID_USERNAME,
                )
            except ValueError:
                pass

    async def register_user(
        self,
        localpart: Optional[str] = None,
        password_hash: Optional[str] = None,
        guest_access_token: Optional[str] = None,
        make_guest: bool = False,
        admin: bool = False,
        threepid: Optional[dict] = None,
        user_type: Optional[str] = None,
        default_display_name: Optional[str] = None,
        address: Optional[str] = None,
        bind_emails: Optional[Iterable[str]] = None,
        by_admin: bool = False,
        user_agent_ips: Optional[List[Tuple[str, str]]] = None,
        auth_provider_id: Optional[str] = None,
    ) -> str:
        """Registers a new client on the server.

        Args:
            localpart: The local part of the user ID to register. If None,
              one will be generated.
            password_hash: The hashed password to assign to this user so they can
              login again. This can be None which means they cannot login again
              via a password (e.g. the user is an application service user).
            guest_access_token: The access token used when this was a guest
                account.
            make_guest: True if the the new user should be guest,
                false to add a regular user account.
            admin: True if the user should be registered as a server admin.
            threepid: The threepid used for registering, if any.
            user_type: type of user. One of the values from
              api.constants.UserTypes, or None for a normal user.
            default_display_name: if set, the new user's displayname
              will be set to this. Defaults to 'localpart'.
            address: the IP address used to perform the registration.
            bind_emails: list of emails to bind to this account.
            by_admin: True if this registration is being made via the
              admin api, otherwise False.
            user_agent_ips: Tuples of user-agents and IP addresses used
                during the registration process.
            auth_provider_id: The SSO IdP the user used, if any.
        Returns:
            The registered user_id.
        Raises:
            SynapseError if there was a problem registering.
        """
        bind_emails = bind_emails or []

        await self.check_registration_ratelimit(address)

        result = await self.spam_checker.check_registration_for_spam(
            threepid,
            localpart,
            user_agent_ips or [],
            auth_provider_id=auth_provider_id,
        )

        if result == RegistrationBehaviour.DENY:
            logger.info(
                "Blocked registration of %r",
                localpart,
            )
            # We return a 429 to make it not obvious that they've been
            # denied.
            raise SynapseError(429, "Rate limited")

        shadow_banned = result == RegistrationBehaviour.SHADOW_BAN
        if shadow_banned:
            logger.info(
                "Shadow banning registration of %r",
                localpart,
            )

        # do not check_auth_blocking if the call is coming through the Admin API
        if not by_admin:
            await self.auth.check_auth_blocking(threepid=threepid)

        if localpart is not None:
            await self.check_username(localpart, guest_access_token=guest_access_token)

            was_guest = guest_access_token is not None

            user = UserID(localpart, self.hs.hostname)
            user_id = user.to_string()

            if was_guest:
                # If the user was a guest then they already have a profile
                default_display_name = None

            elif default_display_name is None:
                default_display_name = localpart

            await self.register_with_store(
                user_id=user_id,
                password_hash=password_hash,
                was_guest=was_guest,
                make_guest=make_guest,
                create_profile_with_displayname=default_display_name,
                admin=admin,
                user_type=user_type,
                address=address,
                shadow_banned=shadow_banned,
            )

            if default_display_name:
                requester = create_requester(user)
                # FIXME: this function call is DINUM-specific code to update DINUM's
                #  custom Sydent-powered userdir, and needed some custom changes to
                #  ignore the ratelimiter. On mainline, we don't need to call this
                #  function.
                await self.profile_handler.set_displayname(
                    user, requester, default_display_name, by_admin=True
                )

            profile = await self.store.get_profileinfo(localpart)
            await self.user_directory_handler.handle_local_profile_change(
                user_id, profile
            )

        else:
            # autogen a sequential user ID
            fail_count = 0
            # This breaks on successful registration *or* errors after 10 failures.
            while True:
                # Fail after being unable to find a suitable ID a few times
                if fail_count > 10:
                    raise SynapseError(500, "Unable to find a suitable guest user ID")

                generated_localpart = await self.store.generate_user_id()
                user = UserID(generated_localpart, self.hs.hostname)
                user_id = user.to_string()
                self.check_user_id_not_appservice_exclusive(user_id)
<<<<<<< HEAD
                if default_display_name is None:
                    default_display_name = localpart
=======
                if generate_display_name:
                    default_display_name = generated_localpart
>>>>>>> b1989ced
                try:
                    await self.register_with_store(
                        user_id=user_id,
                        password_hash=password_hash,
                        make_guest=make_guest,
                        create_profile_with_displayname=default_display_name,
                        address=address,
                        shadow_banned=shadow_banned,
                    )

                    requester = create_requester(user)
                    await self.profile_handler.set_displayname(
                        user, requester, default_display_name, by_admin=True
                    )

                    # Successfully registered
                    break
                except SynapseError:
                    # if user id is taken, just generate another
                    fail_count += 1

        registration_counter.labels(
            guest=make_guest,
            shadow_banned=shadow_banned,
            auth_provider=(auth_provider_id or ""),
        ).inc()

        # If the user does not need to consent at registration, auto-join any
        # configured rooms.
        if not self.hs.config.consent.user_consent_at_registration:
            if (
                not self.hs.config.registration.auto_join_rooms_for_guests
                and make_guest
            ):
                logger.info(
                    "Skipping auto-join for %s because auto-join for guests is disabled",
                    user_id,
                )
            else:
                await self._auto_join_rooms(user_id)
        else:
            logger.info(
                "Skipping auto-join for %s because consent is required at registration",
                user_id,
            )

        # Bind any specified emails to this account
        current_time = self.hs.get_clock().time_msec()
        for email in bind_emails:
            # generate threepid dict
            threepid_dict = {
                "medium": "email",
                "address": email,
                "validated_at": current_time,
            }

            # Bind email to new account
            await self.register_email_threepid(user_id, threepid_dict, None)

        # Prevent the new user from showing up in the user directory if the server
        # mandates it.
        if not self._show_in_user_directory:
            await self.store.add_account_data_for_user(
                user_id, "im.vector.hide_profile", {"hide_profile": True}
            )
            await self.profile_handler.set_active([user], False, True)

        return user_id

    async def _create_and_join_rooms(self, user_id: str) -> None:
        """
        Create the auto-join rooms and join or invite the user to them.

        This should only be called when the first "real" user registers.

        Args:
            user_id: The user to join
        """
        # Getting the handlers during init gives a dependency loop.
        room_creation_handler = self.hs.get_room_creation_handler()
        room_member_handler = self.hs.get_room_member_handler()

        # Generate a stub for how the rooms will be configured.
        stub_config = {
            "preset": self.hs.config.registration.autocreate_auto_join_room_preset,
        }

        # If the configuration provides a user ID to create rooms with, use
        # that instead of the first user registered.
        requires_join = False
        if self.hs.config.registration.auto_join_user_id:
            fake_requester = create_requester(
                self.hs.config.registration.auto_join_user_id,
                authenticated_entity=self._server_name,
            )

            # If the room requires an invite, add the user to the list of invites.
            if self.hs.config.registration.auto_join_room_requires_invite:
                stub_config["invite"] = [user_id]

            # If the room is being created by a different user, the first user
            # registered needs to join it. Note that in the case of an invitation
            # being necessary this will occur after the invite was sent.
            requires_join = True
        else:
            fake_requester = create_requester(
                user_id, authenticated_entity=self._server_name
            )

        # Choose whether to federate the new room.
        if not self.hs.config.registration.autocreate_auto_join_rooms_federated:
            stub_config["creation_content"] = {EventContentFields.FEDERATE: False}

        for r in self.hs.config.registration.auto_join_rooms:
            logger.info("Auto-joining %s to %s", user_id, r)

            try:
                room_alias = RoomAlias.from_string(r)

                if self.hs.hostname != room_alias.domain:
                    # If the alias is remote, try to join the room. This might fail
                    # because the room might be invite only, but we don't have any local
                    # user in the room to invite this one with, so at this point that's
                    # the best we can do.
                    logger.info(
                        "Cannot automatically create room with alias %s as it isn't"
                        " local, trying to join the room instead",
                        r,
                    )

                    (
                        room,
                        remote_room_hosts,
                    ) = await room_member_handler.lookup_room_alias(room_alias)
                    room_id = room.to_string()

                    await room_member_handler.update_membership(
                        requester=create_requester(
                            user_id, authenticated_entity=self._server_name
                        ),
                        target=UserID.from_string(user_id),
                        room_id=room_id,
                        remote_room_hosts=remote_room_hosts,
                        action="join",
                        ratelimit=False,
                    )
                else:
                    # A shallow copy is OK here since the only key that is
                    # modified is room_alias_name.
                    config = stub_config.copy()
                    # create room expects the localpart of the room alias
                    config["room_alias_name"] = room_alias.localpart

                    info, _ = await room_creation_handler.create_room(
                        fake_requester,
                        config=config,
                        ratelimit=False,
                    )

                    # If the room does not require an invite, but another user
                    # created it, then ensure the first user joins it.
                    if requires_join:
                        await room_member_handler.update_membership(
                            requester=create_requester(
                                user_id, authenticated_entity=self._server_name
                            ),
                            target=UserID.from_string(user_id),
                            room_id=info["room_id"],
                            # Since it was just created, there are no remote hosts.
                            remote_room_hosts=[],
                            action="join",
                            ratelimit=False,
                        )
            except Exception as e:
                logger.error("Failed to join new user to %r: %r", r, e)

    async def _join_rooms(self, user_id: str) -> None:
        """
        Join or invite the user to the auto-join rooms.

        Args:
            user_id: The user to join
        """
        room_member_handler = self.hs.get_room_member_handler()

        for r in self.hs.config.registration.auto_join_rooms:
            logger.info("Auto-joining %s to %s", user_id, r)

            try:
                room_alias = RoomAlias.from_string(r)

                if RoomAlias.is_valid(r):
                    (
                        room,
                        remote_room_hosts,
                    ) = await room_member_handler.lookup_room_alias(room_alias)
                    room_id = room.to_string()
                else:
                    raise SynapseError(
                        400, "%s was not legal room ID or room alias" % (r,)
                    )

                # Calculate whether the room requires an invite or can be
                # joined directly. By default, we consider the room as requiring an
                # invite if the homeserver is in the room (unless told otherwise by the
                # join rules). Otherwise we consider it as being joinable, at the risk of
                # failing to join, but in this case there's little more we can do since
                # we don't have a local user in the room to craft up an invite with.
                requires_invite = await self.store.is_host_joined(
                    room_id,
                    self._server_name,
                )

                if requires_invite:
                    # If the server is in the room, check if the room is public.
                    state = await self.store.get_filtered_current_state_ids(
                        room_id, StateFilter.from_types([(EventTypes.JoinRules, "")])
                    )

                    event_id = state.get((EventTypes.JoinRules, ""))
                    if event_id:
                        join_rules_event = await self.store.get_event(
                            event_id, allow_none=True
                        )
                        if join_rules_event:
                            join_rule = join_rules_event.content.get("join_rule", None)
                            requires_invite = (
                                join_rule and join_rule != JoinRules.PUBLIC
                            )

                # Send the invite, if necessary.
                if requires_invite:
                    # If an invite is required, there must be a auto-join user ID.
                    assert self.hs.config.registration.auto_join_user_id

                    await room_member_handler.update_membership(
                        requester=create_requester(
                            self.hs.config.registration.auto_join_user_id,
                            authenticated_entity=self._server_name,
                        ),
                        target=UserID.from_string(user_id),
                        room_id=room_id,
                        remote_room_hosts=remote_room_hosts,
                        action="invite",
                        ratelimit=False,
                    )

                # Send the join.
                await room_member_handler.update_membership(
                    requester=create_requester(
                        user_id, authenticated_entity=self._server_name
                    ),
                    target=UserID.from_string(user_id),
                    room_id=room_id,
                    remote_room_hosts=remote_room_hosts,
                    action="join",
                    ratelimit=False,
                )

            except ConsentNotGivenError as e:
                # Technically not necessary to pull out this error though
                # moving away from bare excepts is a good thing to do.
                logger.error("Failed to join new user to %r: %r", r, e)
            except Exception as e:
                logger.error("Failed to join new user to %r: %r", r, e)

    async def _auto_join_rooms(self, user_id: str) -> None:
        """Automatically joins users to auto join rooms - creating the room in the first place
        if the user is the first to be created.

        Args:
            user_id: The user to join
        """
        # auto-join the user to any rooms we're supposed to dump them into

        # try to create the room if we're the first real user on the server. Note
        # that an auto-generated support or bot user is not a real user and will never be
        # the user to create the room
        should_auto_create_rooms = False
        is_real_user = await self.store.is_real_user(user_id)
        if self.hs.config.registration.autocreate_auto_join_rooms and is_real_user:
            count = await self.store.count_real_users()
            should_auto_create_rooms = count == 1

        if should_auto_create_rooms:
            await self._create_and_join_rooms(user_id)
        else:
            await self._join_rooms(user_id)

    async def post_consent_actions(self, user_id: str) -> None:
        """A series of registration actions that can only be carried out once consent
        has been granted

        Args:
            user_id: The user to join
        """
        await self._auto_join_rooms(user_id)

    async def appservice_register(self, user_localpart: str, as_token: str) -> str:
        # FIXME: this should be factored out and merged with normal register()
        user = UserID(user_localpart, self.hs.hostname)
        user_id = user.to_string()
        service = self.store.get_app_service_by_token(as_token)
        if not service:
            raise AuthError(403, "Invalid application service token.")
        if not service.is_interested_in_user(user_id):
            raise SynapseError(
                400,
                "Invalid user localpart for this application service.",
                errcode=Codes.EXCLUSIVE,
            )

        service_id = service.id if service.is_exclusive_user(user_id) else None

        self.check_user_id_not_appservice_exclusive(user_id, allowed_appservice=service)

        await self.register_with_store(
            user_id=user_id,
            password_hash="",
            appservice_id=service_id,
            create_profile_with_displayname=user.localpart,
        )
        return user_id

    def check_user_id_not_appservice_exclusive(
        self, user_id: str, allowed_appservice: Optional[ApplicationService] = None
    ) -> None:
        # don't allow people to register the server notices mxid
        if self._server_notices_mxid is not None:
            if user_id == self._server_notices_mxid:
                raise SynapseError(
                    400, "This user ID is reserved.", errcode=Codes.EXCLUSIVE
                )

        # valid user IDs must not clash with any user ID namespaces claimed by
        # application services.
        services = self.store.get_app_services()
        interested_services = [
            s
            for s in services
            if s.is_interested_in_user(user_id) and s != allowed_appservice
        ]
        for service in interested_services:
            if service.is_exclusive_user(user_id):
                raise SynapseError(
                    400,
                    "This user ID is reserved by an application service.",
                    errcode=Codes.EXCLUSIVE,
                )

    async def check_registration_ratelimit(self, address: Optional[str]) -> None:
        """A simple helper method to check whether the registration rate limit has been hit
        for a given IP address

        Args:
            address: the IP address used to perform the registration. If this is
                None, no ratelimiting will be performed.

        Raises:
            LimitExceededError: If the rate limit has been exceeded.
        """
        if not address:
            return

        await self.ratelimiter.ratelimit(None, address)

    async def register_with_store(
        self,
        user_id: str,
        password_hash: Optional[str] = None,
        was_guest: bool = False,
        make_guest: bool = False,
        appservice_id: Optional[str] = None,
        create_profile_with_displayname: Optional[str] = None,
        admin: bool = False,
        user_type: Optional[str] = None,
        address: Optional[str] = None,
        shadow_banned: bool = False,
    ) -> None:
        """Register user in the datastore.

        Args:
            user_id: The desired user ID to register.
            password_hash: Optional. The password hash for this user.
            was_guest: Optional. Whether this is a guest account being
                upgraded to a non-guest account.
            make_guest: True if the the new user should be guest,
                false to add a regular user account.
            appservice_id: The ID of the appservice registering the user.
            create_profile_with_displayname: Optionally create a
                profile for the user, setting their displayname to the given value
            admin: is an admin user?
            user_type: type of user. One of the values from
                api.constants.UserTypes, or None for a normal user.
            address: the IP address used to perform the registration.
            shadow_banned: Whether to shadow-ban the user
        """
        if self.hs.config.worker.worker_app:
            await self._register_client(
                user_id=user_id,
                password_hash=password_hash,
                was_guest=was_guest,
                make_guest=make_guest,
                appservice_id=appservice_id,
                create_profile_with_displayname=create_profile_with_displayname,
                admin=admin,
                user_type=user_type,
                address=address,
                shadow_banned=shadow_banned,
            )
        else:
            await self.store.register_user(
                user_id=user_id,
                password_hash=password_hash,
                was_guest=was_guest,
                make_guest=make_guest,
                appservice_id=appservice_id,
                create_profile_with_displayname=create_profile_with_displayname,
                admin=admin,
                user_type=user_type,
                shadow_banned=shadow_banned,
            )

            # Only call the account validity module(s) on the main process, to avoid
            # repeating e.g. database writes on all of the workers.
            await self._account_validity_handler.on_user_registration(user_id)

    async def register_device(
        self,
        user_id: str,
        device_id: Optional[str],
        initial_display_name: Optional[str],
        is_guest: bool = False,
        is_appservice_ghost: bool = False,
        auth_provider_id: Optional[str] = None,
        should_issue_refresh_token: bool = False,
        auth_provider_session_id: Optional[str] = None,
    ) -> Tuple[str, str, Optional[int], Optional[str]]:
        """Register a device for a user and generate an access token.

        The access token will be limited by the homeserver's session_lifetime config.

        Args:
            user_id: full canonical @user:id
            device_id: The device ID to check, or None to generate a new one.
            initial_display_name: An optional display name for the device.
            is_guest: Whether this is a guest account
            auth_provider_id: The SSO IdP the user used, if any.
            should_issue_refresh_token: Whether it should also issue a refresh token
            auth_provider_session_id: The session ID received during login from the SSO IdP.
        Returns:
            Tuple of device ID, access token, access token expiration time and refresh token
        """
        res = await self._register_device_client(
            user_id=user_id,
            device_id=device_id,
            initial_display_name=initial_display_name,
            is_guest=is_guest,
            is_appservice_ghost=is_appservice_ghost,
            should_issue_refresh_token=should_issue_refresh_token,
            auth_provider_id=auth_provider_id,
            auth_provider_session_id=auth_provider_session_id,
        )

        login_counter.labels(
            guest=is_guest,
            auth_provider=(auth_provider_id or ""),
        ).inc()

        return (
            res["device_id"],
            res["access_token"],
            res["valid_until_ms"],
            res["refresh_token"],
        )

    async def register_device_inner(
        self,
        user_id: str,
        device_id: Optional[str],
        initial_display_name: Optional[str],
        is_guest: bool = False,
        is_appservice_ghost: bool = False,
        should_issue_refresh_token: bool = False,
        auth_provider_id: Optional[str] = None,
        auth_provider_session_id: Optional[str] = None,
    ) -> LoginDict:
        """Helper for register_device

        Does the bits that need doing on the main process. Not for use outside this
        class and RegisterDeviceReplicationServlet.
        """
        assert not self.hs.config.worker.worker_app
        now_ms = self.clock.time_msec()
        access_token_expiry = None
        if self.session_lifetime is not None:
            if is_guest:
                raise Exception(
                    "session_lifetime is not currently implemented for guest access"
                )
            access_token_expiry = now_ms + self.session_lifetime

        if self.nonrefreshable_access_token_lifetime is not None:
            if access_token_expiry is not None:
                # Don't allow the non-refreshable access token to outlive the
                # session.
                access_token_expiry = min(
                    now_ms + self.nonrefreshable_access_token_lifetime,
                    access_token_expiry,
                )
            else:
                access_token_expiry = now_ms + self.nonrefreshable_access_token_lifetime

        refresh_token = None
        refresh_token_id = None

        registered_device_id = await self.device_handler.check_device_registered(
            user_id,
            device_id,
            initial_display_name,
            auth_provider_id=auth_provider_id,
            auth_provider_session_id=auth_provider_session_id,
        )
        if is_guest:
            assert access_token_expiry is None
            access_token = self.macaroon_gen.generate_guest_access_token(user_id)
        else:
            if should_issue_refresh_token:
                # A refreshable access token lifetime must be configured
                # since we're told to issue a refresh token (the caller checks
                # that this value is set before setting this flag).
                assert self.refreshable_access_token_lifetime is not None

                # Set the expiry time of the refreshable access token
                access_token_expiry = now_ms + self.refreshable_access_token_lifetime

                # Set the refresh token expiry time (if configured)
                refresh_token_expiry = None
                if self.refresh_token_lifetime is not None:
                    refresh_token_expiry = now_ms + self.refresh_token_lifetime

                # Set an ultimate session expiry time (if configured)
                ultimate_session_expiry_ts = None
                if self.session_lifetime is not None:
                    ultimate_session_expiry_ts = now_ms + self.session_lifetime

                    # Also ensure that the issued tokens don't outlive the
                    # session.
                    # (It would be weird to configure a homeserver with a shorter
                    # session lifetime than token lifetime, but may as well handle
                    # it.)
                    access_token_expiry = min(
                        access_token_expiry, ultimate_session_expiry_ts
                    )
                    if refresh_token_expiry is not None:
                        refresh_token_expiry = min(
                            refresh_token_expiry, ultimate_session_expiry_ts
                        )

                (
                    refresh_token,
                    refresh_token_id,
                ) = await self._auth_handler.create_refresh_token_for_user_id(
                    user_id,
                    device_id=registered_device_id,
                    expiry_ts=refresh_token_expiry,
                    ultimate_session_expiry_ts=ultimate_session_expiry_ts,
                )

            access_token = await self._auth_handler.create_access_token_for_user_id(
                user_id,
                device_id=registered_device_id,
                valid_until_ms=access_token_expiry,
                is_appservice_ghost=is_appservice_ghost,
                refresh_token_id=refresh_token_id,
            )

        return {
            "device_id": registered_device_id,
            "access_token": access_token,
            "valid_until_ms": access_token_expiry,
            "refresh_token": refresh_token,
        }

    async def post_registration_actions(
        self, user_id: str, auth_result: dict, access_token: Optional[str]
    ) -> None:
        """A user has completed registration

        Args:
            user_id: The user ID that consented
            auth_result: The authenticated credentials of the newly registered user.
            access_token: The access token of the newly logged in device, or
                None if `inhibit_login` enabled.
        """
        # TODO: 3pid registration can actually happen on the workers. Consider
        # refactoring it.
        if self.hs.config.worker.worker_app:
            await self._post_registration_client(
                user_id=user_id, auth_result=auth_result, access_token=access_token
            )
            return

        if auth_result and LoginType.EMAIL_IDENTITY in auth_result:
            threepid = auth_result[LoginType.EMAIL_IDENTITY]

            # Necessary due to auth checks prior to the threepid being
            # written to the db
            if is_threepid_reserved(
                self.hs.config.server.mau_limits_reserved_threepids, threepid
            ):
                await self.store.upsert_monthly_active_user(user_id)

            await self.register_email_threepid(user_id, threepid, access_token)

            if self.hs.config.registration.bind_new_user_emails_to_sydent:
                # Attempt to call Sydent's internal bind API on the given identity server
                # to bind this threepid
                id_server_url = (
                    self.hs.config.registration.bind_new_user_emails_to_sydent
                )

                logger.debug(
                    "Attempting the bind email of %s to identity server: %s using "
                    "internal Sydent bind API.",
                    user_id,
                    self.hs.config.registration.bind_new_user_emails_to_sydent,
                )

                try:
                    await self.identity_handler.bind_email_using_internal_sydent_api(
                        id_server_url, threepid["address"], user_id
                    )
                except Exception as e:
                    logger.warning(
                        "Failed to bind email of '%s' to Sydent instance '%s' ",
                        "using Sydent internal bind API: %s",
                        user_id,
                        id_server_url,
                        e,
                    )

        if auth_result and LoginType.MSISDN in auth_result:
            threepid = auth_result[LoginType.MSISDN]
            await self._register_msisdn_threepid(user_id, threepid)

        if auth_result and LoginType.TERMS in auth_result:
            # The terms type should only exist if consent is enabled.
            assert self._user_consent_version is not None
            await self._on_user_consented(user_id, self._user_consent_version)

    async def _on_user_consented(self, user_id: str, consent_version: str) -> None:
        """A user consented to the terms on registration

        Args:
            user_id: The user ID that consented.
            consent_version: version of the policy the user has consented to.
        """
        logger.info("%s has consented to the privacy policy", user_id)
        await self.store.user_set_consent_version(user_id, consent_version)
        await self.post_consent_actions(user_id)

    async def register_email_threepid(
        self, user_id: str, threepid: dict, token: Optional[str]
    ) -> None:
        """Add an email address as a 3pid identifier

        Also adds an email pusher for the email address, if configured in the
        HS config

        Must be called on master.

        Args:
            user_id: id of user
            threepid: m.login.email.identity auth response
            token: access_token for the user, or None if not logged in.
        """
        reqd = ("medium", "address", "validated_at")
        if any(x not in threepid for x in reqd):
            # This will only happen if the ID server returns a malformed response
            logger.info("Can't add incomplete 3pid")
            return

        await self._auth_handler.add_threepid(
            user_id,
            threepid["medium"],
            threepid["address"],
            threepid["validated_at"],
        )

        # And we add an email pusher for them by default, but only
        # if email notifications are enabled (so people don't start
        # getting mail spam where they weren't before if email
        # notifs are set up on a homeserver)
        if (
            self.hs.config.email.email_enable_notifs
            and self.hs.config.email.email_notif_for_new_users
            and token
        ):
            # Pull the ID of the access token back out of the db
            # It would really make more sense for this to be passed
            # up when the access token is saved, but that's quite an
            # invasive change I'd rather do separately.
            user_tuple = await self.store.get_user_by_access_token(token)
            # The token better still exist.
            assert user_tuple
            token_id = user_tuple.token_id

            await self.pusher_pool.add_pusher(
                user_id=user_id,
                access_token=token_id,
                kind="email",
                app_id="m.email",
                app_display_name="Email Notifications",
                device_display_name=threepid["address"],
                pushkey=threepid["address"],
                lang=None,  # We don't know a user's language here
                data={},
            )

    async def _register_msisdn_threepid(self, user_id: str, threepid: dict) -> None:
        """Add a phone number as a 3pid identifier

        Must be called on master.

        Args:
            user_id: id of user
            threepid: m.login.msisdn auth response
        """
        try:
            assert_params_in_dict(threepid, ["medium", "address", "validated_at"])
        except SynapseError as ex:
            if ex.errcode == Codes.MISSING_PARAM:
                # This will only happen if the ID server returns a malformed response
                logger.info("Can't add incomplete 3pid")
                return None
            raise

        await self._auth_handler.add_threepid(
            user_id,
            threepid["medium"],
            threepid["address"],
            threepid["validated_at"],
        )<|MERGE_RESOLUTION|>--- conflicted
+++ resolved
@@ -327,6 +327,8 @@
         else:
             # autogen a sequential user ID
             fail_count = 0
+            # If a default display name is not given, generate one.
+            generate_display_name = default_display_name is None
             # This breaks on successful registration *or* errors after 10 failures.
             while True:
                 # Fail after being unable to find a suitable ID a few times
@@ -337,13 +339,8 @@
                 user = UserID(generated_localpart, self.hs.hostname)
                 user_id = user.to_string()
                 self.check_user_id_not_appservice_exclusive(user_id)
-<<<<<<< HEAD
-                if default_display_name is None:
-                    default_display_name = localpart
-=======
                 if generate_display_name:
                     default_display_name = generated_localpart
->>>>>>> b1989ced
                 try:
                     await self.register_with_store(
                         user_id=user_id,
