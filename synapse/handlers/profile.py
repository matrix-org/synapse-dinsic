--- conflicted
+++ resolved
@@ -338,60 +338,11 @@
             target_user.to_string(), profile
         )
 
-<<<<<<< HEAD
-        # Don't ratelimit when the admin makes the change.
-        # FIXME: this is because we call this function on registration to update DINUM's
-        #  custom userdir.
-        await self._update_join_states(requester, target_user, ratelimit=not by_admin)
-
-        # start a profile replication push
-        run_in_background(self._replicate_profiles)
-
-    async def set_active(
-        self,
-        users: List[UserID],
-        active: bool,
-        hide: bool,
-    ) -> None:
-        """
-        Sets the 'active' flag on a set of user profiles. If set to false, the
-        accounts are considered deactivated or hidden.
-
-        If 'hide' is true, then we interpret active=False as a request to try to
-        hide the users rather than deactivating them. This means withholding the
-        profiles from replication (and mark it as inactive) rather than clearing
-        the profile from the HS DB.
-
-        Note that unlike set_displayname and set_avatar_url, this does *not*
-        perform authorization checks! This is because the only place it's used
-        currently is in account deactivation where we've already done these
-        checks anyway.
-
-        Args:
-            users: The users to modify
-            active: Whether to set the user to active or inactive
-            hide: Whether to hide the user (withold from replication). If
-                False and active is False, user will have their profile
-                erased
-        """
-        new_batchnum = None
-        if len(self.replicate_user_profiles_to) > 0:
-            cur_batchnum = (
-                await self.store.get_latest_profile_replication_batch_number()
-            )
-            new_batchnum = 0 if cur_batchnum is None else cur_batchnum + 1
-
-        await self.store.set_profiles_active(users, active, hide, new_batchnum)
-
-        # start a profile replication push
-        run_in_background(self._replicate_profiles)
-=======
         await self._third_party_rules.on_profile_update(
             target_user.to_string(), profile, by_admin, deactivation
         )
 
         await self._update_join_states(requester, target_user)
->>>>>>> 78b99de7
 
     async def get_avatar_url(self, target_user: UserID) -> Optional[str]:
         if self.hs.is_mine(target_user):
