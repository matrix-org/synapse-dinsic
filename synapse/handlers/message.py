--- conflicted
+++ resolved
@@ -266,17 +266,11 @@
             not self.config.worker_app
             and self.config.cleanup_extremities_with_dummy_events
         ):
-<<<<<<< HEAD
-            # XXX: Send dummy events.
-            self.clock.looping_call(
-                self._send_dummy_events_to_fill_extremities,
-=======
             self.clock.looping_call(
                 lambda: run_as_background_process(
                     "send_dummy_events_to_fill_extremities",
                     self._send_dummy_events_to_fill_extremities
                 ),
->>>>>>> e0be8d70
                 5 * 60 * 1000,
             )
 
