# Copyright 2016-2020 The Matrix.org Foundation C.I.C.
# Copyright 2020 Sorunome
#
# Licensed under the Apache License, Version 2.0 (the "License");
# you may not use this file except in compliance with the License.
# You may obtain a copy of the License at
#
#     http://www.apache.org/licenses/LICENSE-2.0
#
# Unless required by applicable law or agreed to in writing, software
# distributed under the License is distributed on an "AS IS" BASIS,
# WITHOUT WARRANTIES OR CONDITIONS OF ANY KIND, either express or implied.
# See the License for the specific language governing permissions and
# limitations under the License.
import abc
import logging
import random
from http import HTTPStatus
from typing import TYPE_CHECKING, Iterable, List, Optional, Set, Tuple

from synapse import types
from synapse.api.constants import (
    AccountDataTypes,
    EventContentFields,
    EventTypes,
    GuestAccess,
    Membership,
)
from synapse.api.errors import (
    AuthError,
    Codes,
    LimitExceededError,
    ShadowBanError,
    SynapseError,
)
from synapse.api.ratelimiting import Ratelimiter
from synapse.event_auth import get_named_level, get_power_level_event
from synapse.events import EventBase
from synapse.events.snapshot import EventContext
from synapse.handlers.profile import MAX_AVATAR_URL_LEN, MAX_DISPLAYNAME_LEN
from synapse.types import (
    JsonDict,
    Requester,
    RoomAlias,
    RoomID,
    StateMap,
    UserID,
    create_requester,
    get_domain_from_id,
)
from synapse.util.async_helpers import Linearizer
from synapse.util.distributor import user_left_room

if TYPE_CHECKING:
    from synapse.server import HomeServer


logger = logging.getLogger(__name__)


class RoomMemberHandler(metaclass=abc.ABCMeta):
    # TODO(paul): This handler currently contains a messy conflation of
    #   low-level API that works on UserID objects and so on, and REST-level
    #   API that takes ID strings and returns pagination chunks. These concerns
    #   ought to be separated out a lot better.

    def __init__(self, hs: "HomeServer"):
        self.hs = hs
        self.store = hs.get_datastore()
        self.auth = hs.get_auth()
        self.state_handler = hs.get_state_handler()
        self.config = hs.config
        self._server_name = hs.hostname

        self.federation_handler = hs.get_federation_handler()
        self.directory_handler = hs.get_directory_handler()
        self.identity_handler = hs.get_identity_handler()
        self.registration_handler = hs.get_registration_handler()
        self.profile_handler = hs.get_profile_handler()
        self.event_creation_handler = hs.get_event_creation_handler()
        self.account_data_handler = hs.get_account_data_handler()
        self.event_auth_handler = hs.get_event_auth_handler()

        self.member_linearizer: Linearizer = Linearizer(name="member")

        self.clock = hs.get_clock()
        self.spam_checker = hs.get_spam_checker()
        self.third_party_event_rules = hs.get_third_party_event_rules()
        self._server_notices_mxid = self.config.servernotices.server_notices_mxid
        self._enable_lookup = hs.config.registration.enable_3pid_lookup
        self.allow_per_room_profiles = self.config.server.allow_per_room_profiles

        self._join_rate_limiter_local = Ratelimiter(
            store=self.store,
            clock=self.clock,
            rate_hz=hs.config.ratelimiting.rc_joins_local.per_second,
            burst_count=hs.config.ratelimiting.rc_joins_local.burst_count,
        )
        self._join_rate_limiter_remote = Ratelimiter(
            store=self.store,
            clock=self.clock,
            rate_hz=hs.config.ratelimiting.rc_joins_remote.per_second,
            burst_count=hs.config.ratelimiting.rc_joins_remote.burst_count,
        )

        self._invites_per_room_limiter = Ratelimiter(
            store=self.store,
            clock=self.clock,
            rate_hz=hs.config.ratelimiting.rc_invites_per_room.per_second,
            burst_count=hs.config.ratelimiting.rc_invites_per_room.burst_count,
        )
        self._invites_per_user_limiter = Ratelimiter(
            store=self.store,
            clock=self.clock,
            rate_hz=hs.config.ratelimiting.rc_invites_per_user.per_second,
            burst_count=hs.config.ratelimiting.rc_invites_per_user.burst_count,
        )

        self._third_party_invite_limiter = Ratelimiter(
            store=self.store,
            clock=self.clock,
            rate_hz=hs.config.ratelimiting.rc_third_party_invite.per_second,
            burst_count=hs.config.ratelimiting.rc_third_party_invite.burst_count,
        )

        self.request_ratelimiter = hs.get_request_ratelimiter()

    @abc.abstractmethod
    async def _remote_join(
        self,
        requester: Requester,
        remote_room_hosts: List[str],
        room_id: str,
        user: UserID,
        content: dict,
    ) -> Tuple[str, int]:
        """Try and join a room that this server is not in

        Args:
            requester
            remote_room_hosts: List of servers that can be used to join via.
            room_id: Room that we are trying to join
            user: User who is trying to join
            content: A dict that should be used as the content of the join event.
        """
        raise NotImplementedError()

    @abc.abstractmethod
    async def remote_knock(
        self,
        remote_room_hosts: List[str],
        room_id: str,
        user: UserID,
        content: dict,
    ) -> Tuple[str, int]:
        """Try and knock on a room that this server is not in

        Args:
            remote_room_hosts: List of servers that can be used to knock via.
            room_id: Room that we are trying to knock on.
            user: User who is trying to knock.
            content: A dict that should be used as the content of the knock event.
        """
        raise NotImplementedError()

    @abc.abstractmethod
    async def remote_reject_invite(
        self,
        invite_event_id: str,
        txn_id: Optional[str],
        requester: Requester,
        content: JsonDict,
    ) -> Tuple[str, int]:
        """
        Rejects an out-of-band invite we have received from a remote server

        Args:
            invite_event_id: ID of the invite to be rejected
            txn_id: optional transaction ID supplied by the client
            requester: user making the rejection request, according to the access token
            content: additional content to include in the rejection event.
               Normally an empty dict.

        Returns:
            event id, stream_id of the leave event
        """
        raise NotImplementedError()

    @abc.abstractmethod
    async def remote_rescind_knock(
        self,
        knock_event_id: str,
        txn_id: Optional[str],
        requester: Requester,
        content: JsonDict,
    ) -> Tuple[str, int]:
        """Rescind a local knock made on a remote room.

        Args:
            knock_event_id: The ID of the knock event to rescind.
            txn_id: An optional transaction ID supplied by the client.
            requester: The user making the request, according to the access token.
            content: The content of the generated leave event.

        Returns:
            A tuple containing (event_id, stream_id of the leave event).
        """
        raise NotImplementedError()

    @abc.abstractmethod
    async def _user_left_room(self, target: UserID, room_id: str) -> None:
        """Notifies distributor on master process that the user has left the
        room.

        Args:
            target
            room_id
        """
        raise NotImplementedError()

    @abc.abstractmethod
    async def forget(self, user: UserID, room_id: str) -> None:
        raise NotImplementedError()

    async def ratelimit_multiple_invites(
        self,
        requester: Optional[Requester],
        room_id: Optional[str],
        n_invites: int,
        update: bool = True,
    ) -> None:
        """Ratelimit more than one invite sent by the given requester in the given room.

        Args:
            requester: The requester sending the invites.
            room_id: The room the invites are being sent in.
            n_invites: The amount of invites to ratelimit for.
            update: Whether to update the ratelimiter's cache.

        Raises:
            LimitExceededError: The requester can't send that many invites in the room.
        """
        await self._invites_per_room_limiter.ratelimit(
            requester,
            room_id,
            update=update,
            n_actions=n_invites,
        )

    async def ratelimit_invite(
        self,
        requester: Optional[Requester],
        room_id: Optional[str],
        invitee_user_id: str,
    ) -> None:
        """Ratelimit invites by room and by target user.

        If room ID is missing then we just rate limit by target user.
        """
        if room_id:
            await self._invites_per_room_limiter.ratelimit(requester, room_id)

        await self._invites_per_user_limiter.ratelimit(requester, invitee_user_id)

    async def _local_membership_update(
        self,
        requester: Requester,
        target: UserID,
        room_id: str,
        membership: str,
        allow_no_prev_events: bool = False,
        prev_event_ids: Optional[List[str]] = None,
        auth_event_ids: Optional[List[str]] = None,
        txn_id: Optional[str] = None,
        ratelimit: bool = True,
        content: Optional[dict] = None,
        require_consent: bool = True,
        outlier: bool = False,
        historical: bool = False,
    ) -> Tuple[str, int]:
        """
        Internal membership update function to get an existing event or create
        and persist a new event for the new membership change.

        Args:
            requester:
            target:
            room_id:
            membership:

            allow_no_prev_events: Whether to allow this event to be created an empty
                list of prev_events. Normally this is prohibited just because most
                events should have a prev_event and we should only use this in special
                cases like MSC2716.
            prev_event_ids: The event IDs to use as the prev events
            auth_event_ids:
                The event ids to use as the auth_events for the new event.
                Should normally be left as None, which will cause them to be calculated
                based on the room state at the prev_events.

            txn_id:
            ratelimit:
            content:
            require_consent:

            outlier: Indicates whether the event is an `outlier`, i.e. if
                it's from an arbitrary point and floating in the DAG as
                opposed to being inline with the current DAG.
            historical: Indicates whether the message is being inserted
                back in time around some existing events. This is used to skip
                a few checks and mark the event as backfilled.

        Returns:
            Tuple of event ID and stream ordering position
        """

        user_id = target.to_string()

        if content is None:
            content = {}

        content["membership"] = membership
        if requester.is_guest:
            content["kind"] = "guest"

        # Check if we already have an event with a matching transaction ID. (We
        # do this check just before we persist an event as well, but may as well
        # do it up front for efficiency.)
        if txn_id and requester.access_token_id:
            existing_event_id = await self.store.get_event_id_from_transaction_id(
                room_id,
                requester.user.to_string(),
                requester.access_token_id,
                txn_id,
            )
            if existing_event_id:
                event_pos = await self.store.get_position_for_event(existing_event_id)
                return existing_event_id, event_pos.stream

        event, context = await self.event_creation_handler.create_event(
            requester,
            {
                "type": EventTypes.Member,
                "content": content,
                "room_id": room_id,
                "sender": requester.user.to_string(),
                "state_key": user_id,
                # For backwards compatibility:
                "membership": membership,
            },
            txn_id=txn_id,
            allow_no_prev_events=allow_no_prev_events,
            prev_event_ids=prev_event_ids,
            auth_event_ids=auth_event_ids,
            require_consent=require_consent,
            outlier=outlier,
            historical=historical,
        )

        prev_state_ids = await context.get_prev_state_ids()

        prev_member_event_id = prev_state_ids.get((EventTypes.Member, user_id), None)

        if event.membership == Membership.JOIN:
            newly_joined = True
            if prev_member_event_id:
                prev_member_event = await self.store.get_event(prev_member_event_id)
                newly_joined = prev_member_event.membership != Membership.JOIN

            # Only rate-limit if the user actually joined the room, otherwise we'll end
            # up blocking profile updates.
            if newly_joined and ratelimit:
                time_now_s = self.clock.time()
                (
                    allowed,
                    time_allowed,
                ) = await self._join_rate_limiter_local.can_do_action(requester)

                if not allowed:
                    raise LimitExceededError(
                        retry_after_ms=int(1000 * (time_allowed - time_now_s))
                    )

        result_event = await self.event_creation_handler.handle_new_client_event(
            requester,
            event,
            context,
            extra_users=[target],
            ratelimit=ratelimit,
        )

        if event.membership == Membership.LEAVE:
            if prev_member_event_id:
                prev_member_event = await self.store.get_event(prev_member_event_id)
                if prev_member_event.membership == Membership.JOIN:
                    await self._user_left_room(target, room_id)

        # we know it was persisted, so should have a stream ordering
        assert result_event.internal_metadata.stream_ordering
        return result_event.event_id, result_event.internal_metadata.stream_ordering

    async def copy_room_tags_and_direct_to_room(
        self, old_room_id: str, new_room_id: str, user_id: str
    ) -> None:
        """Copies the tags and direct room state from one room to another.

        Args:
            old_room_id: The room ID of the old room.
            new_room_id: The room ID of the new room.
            user_id: The user's ID.
        """
        # Retrieve user account data for predecessor room
        user_account_data, _ = await self.store.get_account_data_for_user(user_id)

        # Copy direct message state if applicable
        direct_rooms = user_account_data.get(AccountDataTypes.DIRECT, {})

        # Check which key this room is under
        if isinstance(direct_rooms, dict):
            for key, room_id_list in direct_rooms.items():
                if old_room_id in room_id_list and new_room_id not in room_id_list:
                    # Add new room_id to this key
                    direct_rooms[key].append(new_room_id)

                    # Save back to user's m.direct account data
                    await self.account_data_handler.add_account_data_for_user(
                        user_id, AccountDataTypes.DIRECT, direct_rooms
                    )
                    break

        # Copy room tags if applicable
        room_tags = await self.store.get_tags_for_room(user_id, old_room_id)

        # Copy each room tag to the new room
        for tag, tag_content in room_tags.items():
            await self.account_data_handler.add_tag_to_room(
                user_id, new_room_id, tag, tag_content
            )

    async def update_membership(
        self,
        requester: Requester,
        target: UserID,
        room_id: str,
        action: str,
        txn_id: Optional[str] = None,
        remote_room_hosts: Optional[List[str]] = None,
        third_party_signed: Optional[dict] = None,
        ratelimit: bool = True,
        content: Optional[dict] = None,
        new_room: bool = False,
        require_consent: bool = True,
        outlier: bool = False,
        historical: bool = False,
        allow_no_prev_events: bool = False,
        prev_event_ids: Optional[List[str]] = None,
        auth_event_ids: Optional[List[str]] = None,
    ) -> Tuple[str, int]:
        """Update a user's membership in a room.

        Params:
            requester: The user who is performing the update.
            target: The user whose membership is being updated.
            room_id: The room ID whose membership is being updated.
            action: The membership change, see synapse.api.constants.Membership.
            txn_id: The transaction ID, if given.
            remote_room_hosts: Remote servers to send the update to.
            third_party_signed: Information from a 3PID invite.
            ratelimit: Whether to rate limit the request.
            content: The content of the created event.
            new_room: Whether the membership update is happening in the context of a room
                creation.
            require_consent: Whether consent is required.
            outlier: Indicates whether the event is an `outlier`, i.e. if
                it's from an arbitrary point and floating in the DAG as
                opposed to being inline with the current DAG.
            historical: Indicates whether the message is being inserted
                back in time around some existing events. This is used to skip
                a few checks and mark the event as backfilled.
            allow_no_prev_events: Whether to allow this event to be created an empty
                list of prev_events. Normally this is prohibited just because most
                events should have a prev_event and we should only use this in special
                cases like MSC2716.
            prev_event_ids: The event IDs to use as the prev events
            auth_event_ids:
                The event ids to use as the auth_events for the new event.
                Should normally be left as None, which will cause them to be calculated
                based on the room state at the prev_events.

        Returns:
            A tuple of the new event ID and stream ID.

        Raises:
            ShadowBanError if a shadow-banned requester attempts to send an invite.
        """
        if action == Membership.INVITE and requester.shadow_banned:
            # We randomly sleep a bit just to annoy the requester.
            await self.clock.sleep(random.randint(1, 10))
            raise ShadowBanError()

        key = (room_id,)

        with (await self.member_linearizer.queue(key)):
            result = await self.update_membership_locked(
                requester,
                target,
                room_id,
                action,
                txn_id=txn_id,
                remote_room_hosts=remote_room_hosts,
                third_party_signed=third_party_signed,
                ratelimit=ratelimit,
                content=content,
                new_room=new_room,
                require_consent=require_consent,
                outlier=outlier,
                historical=historical,
                allow_no_prev_events=allow_no_prev_events,
                prev_event_ids=prev_event_ids,
                auth_event_ids=auth_event_ids,
            )

        return result

    async def update_membership_locked(
        self,
        requester: Requester,
        target: UserID,
        room_id: str,
        action: str,
        txn_id: Optional[str] = None,
        remote_room_hosts: Optional[List[str]] = None,
        third_party_signed: Optional[dict] = None,
        ratelimit: bool = True,
        content: Optional[dict] = None,
        new_room: bool = False,
        require_consent: bool = True,
        outlier: bool = False,
        historical: bool = False,
        allow_no_prev_events: bool = False,
        prev_event_ids: Optional[List[str]] = None,
        auth_event_ids: Optional[List[str]] = None,
    ) -> Tuple[str, int]:
        """Helper for update_membership.

        Assumes that the membership linearizer is already held for the room.

        Args:
            requester:
            target:
            room_id:
            action:
            txn_id:
            remote_room_hosts:
            third_party_signed:
            ratelimit:
            content:
            new_room: Whether the membership update is happening in the context of a room
                creation.
            require_consent:
            outlier: Indicates whether the event is an `outlier`, i.e. if
                it's from an arbitrary point and floating in the DAG as
                opposed to being inline with the current DAG.
            historical: Indicates whether the message is being inserted
                back in time around some existing events. This is used to skip
                a few checks and mark the event as backfilled.
            allow_no_prev_events: Whether to allow this event to be created an empty
                list of prev_events. Normally this is prohibited just because most
                events should have a prev_event and we should only use this in special
                cases like MSC2716.
            prev_event_ids: The event IDs to use as the prev events
            auth_event_ids:
                The event ids to use as the auth_events for the new event.
                Should normally be left as None, which will cause them to be calculated
                based on the room state at the prev_events.

        Returns:
            A tuple of the new event ID and stream ID.
        """
        content_specified = bool(content)
        if content is None:
            content = {}
        else:
            # We do a copy here as we potentially change some keys
            # later on.
            content = dict(content)

        # allow the server notices mxid to set room-level profile
        is_requester_server_notices_user = (
            self._server_notices_mxid is not None
            and requester.user.to_string() == self._server_notices_mxid
        )

        if (
            not self.allow_per_room_profiles and not is_requester_server_notices_user
        ) or requester.shadow_banned:
            # Strip profile data, knowing that new profile data will be added to the
            # event's content in event_creation_handler.create_event() using the target's
            # global profile.
            content.pop("displayname", None)
            content.pop("avatar_url", None)

        if len(content.get("displayname") or "") > MAX_DISPLAYNAME_LEN:
            raise SynapseError(
                400,
                f"Displayname is too long (max {MAX_DISPLAYNAME_LEN})",
                errcode=Codes.BAD_JSON,
            )

        if len(content.get("avatar_url") or "") > MAX_AVATAR_URL_LEN:
            raise SynapseError(
                400,
                f"Avatar URL is too long (max {MAX_AVATAR_URL_LEN})",
                errcode=Codes.BAD_JSON,
            )

        if "avatar_url" in content:
            if not await self.profile_handler.check_avatar_size_and_mime_type(
                content["avatar_url"],
            ):
                raise SynapseError(403, "This avatar is not allowed", Codes.FORBIDDEN)

        # The event content should *not* include the authorising user as
        # it won't be properly signed. Strip it out since it might come
        # back from a client updating a display name / avatar.
        #
        # This only applies to restricted rooms, but there should be no reason
        # for a client to include it. Unconditionally remove it.
        content.pop(EventContentFields.AUTHORISING_USER, None)

        effective_membership_state = action
        if action in ["kick", "unban"]:
            effective_membership_state = "leave"

        # if this is a join with a 3pid signature, we may need to turn a 3pid
        # invite into a normal invite before we can handle the join.
        if third_party_signed is not None:
            await self.federation_handler.exchange_third_party_invite(
                third_party_signed["sender"],
                target.to_string(),
                room_id,
                third_party_signed,
            )

        if not remote_room_hosts:
            remote_room_hosts = []

        if effective_membership_state not in ("leave", "ban"):
            is_blocked = await self.store.is_room_blocked(room_id)
            if is_blocked:
                raise SynapseError(403, "This room has been blocked on this server")

        if effective_membership_state == Membership.INVITE:
            target_id = target.to_string()
            if ratelimit:
                await self.ratelimit_invite(requester, room_id, target_id)

            # block any attempts to invite the server notices mxid
            if target_id == self._server_notices_mxid:
                raise SynapseError(HTTPStatus.FORBIDDEN, "Cannot invite this user")

            block_invite = False

            if (
                self._server_notices_mxid is not None
                and requester.user.to_string() == self._server_notices_mxid
            ):
                # allow the server notices mxid to send invites
                is_requester_admin = True

            else:
                is_requester_admin = await self.auth.is_server_admin(requester.user)

            if not is_requester_admin:
                if self.config.server.block_non_admin_invites:
                    logger.info(
                        "Blocking invite: user is not admin and non-admin "
                        "invites disabled"
                    )
                    block_invite = True

                if not await self.spam_checker.user_may_invite(
                    requester.user.to_string(), target_id, room_id
                ):
                    logger.info("Blocking invite due to spam checker")
                    block_invite = True

            if block_invite:
                raise SynapseError(403, "Invites have been disabled on this server")

        # An empty prev_events list is allowed as long as the auth_event_ids are present
        if prev_event_ids is not None:
            return await self._local_membership_update(
                requester=requester,
                target=target,
                room_id=room_id,
                membership=effective_membership_state,
                txn_id=txn_id,
                ratelimit=ratelimit,
                allow_no_prev_events=allow_no_prev_events,
                prev_event_ids=prev_event_ids,
                auth_event_ids=auth_event_ids,
                content=content,
                require_consent=require_consent,
                outlier=outlier,
                historical=historical,
            )

        latest_event_ids = await self.store.get_prev_events_for_room(room_id)

        current_state_ids = await self.state_handler.get_current_state_ids(
            room_id, latest_event_ids=latest_event_ids
        )

        # TODO: Refactor into dictionary of explicitly allowed transitions
        # between old and new state, with specific error messages for some
        # transitions and generic otherwise
        old_state_id = current_state_ids.get((EventTypes.Member, target.to_string()))
        if old_state_id:
            old_state = await self.store.get_event(old_state_id, allow_none=True)
            old_membership = old_state.content.get("membership") if old_state else None
            if action == "unban" and old_membership != "ban":
                raise SynapseError(
                    403,
                    "Cannot unban user who was not banned"
                    " (membership=%s)" % old_membership,
                    errcode=Codes.BAD_STATE,
                )
            if old_membership == "ban" and action not in ["ban", "unban", "leave"]:
                raise SynapseError(
                    403,
                    "Cannot %s user who was banned" % (action,),
                    errcode=Codes.BAD_STATE,
                )

            if old_state:
                same_content = content == old_state.content
                same_membership = old_membership == effective_membership_state
                same_sender = requester.user.to_string() == old_state.sender
                if same_sender and same_membership and same_content:
                    # duplicate event.
                    # we know it was persisted, so must have a stream ordering.
                    assert old_state.internal_metadata.stream_ordering
                    return (
                        old_state.event_id,
                        old_state.internal_metadata.stream_ordering,
                    )

            if old_membership in ["ban", "leave"] and action == "kick":
                raise AuthError(403, "The target user is not in the room")

            # we don't allow people to reject invites to the server notice
            # room, but they can leave it once they are joined.
            if (
                old_membership == Membership.INVITE
                and effective_membership_state == Membership.LEAVE
            ):
                is_blocked = await self._is_server_notice_room(room_id)
                if is_blocked:
                    raise SynapseError(
                        HTTPStatus.FORBIDDEN,
                        "You cannot reject this invite",
                        errcode=Codes.CANNOT_LEAVE_SERVER_NOTICE_ROOM,
                    )
        else:
            if action == "kick":
                raise AuthError(403, "The target user is not in the room")

        is_host_in_room = await self._is_host_in_room(current_state_ids)

        if effective_membership_state == Membership.JOIN:
            if requester.is_guest:
                guest_can_join = await self._can_guest_join(current_state_ids)
                if not guest_can_join:
                    # This should be an auth check, but guests are a local concept,
                    # so don't really fit into the general auth process.
                    raise AuthError(403, "Guest access not allowed")

            # Figure out whether the user is a server admin to determine whether they
            # should be able to bypass the spam checker.
            if (
                self._server_notices_mxid is not None
                and requester.user.to_string() == self._server_notices_mxid
            ):
                # allow the server notices mxid to join rooms
                bypass_spam_checker = True

            else:
                bypass_spam_checker = await self.auth.is_server_admin(requester.user)

            inviter = await self._get_inviter(target.to_string(), room_id)
            if (
                not bypass_spam_checker
                # We assume that if the spam checker allowed the user to create
                # a room then they're allowed to join it.
                and not new_room
                and not await self.spam_checker.user_may_join_room(
                    target.to_string(), room_id, is_invited=inviter is not None
                )
            ):
                raise SynapseError(403, "Not allowed to join this room")

            # Check if a remote join should be performed.
            remote_join, remote_room_hosts = await self._should_perform_remote_join(
                target.to_string(), room_id, remote_room_hosts, content, is_host_in_room
            )
            if remote_join:
                if ratelimit:
                    time_now_s = self.clock.time()
                    (
                        allowed,
                        time_allowed,
                    ) = await self._join_rate_limiter_remote.can_do_action(
                        requester,
                    )

                    if not allowed:
                        raise LimitExceededError(
                            retry_after_ms=int(1000 * (time_allowed - time_now_s))
                        )

                inviter = await self._get_inviter(target.to_string(), room_id)
                if inviter and not self.hs.is_mine(inviter):
                    remote_room_hosts.append(inviter.domain)

                content["membership"] = Membership.JOIN

                profile = self.profile_handler
                if not content_specified:
                    content["displayname"] = await profile.get_displayname(target)
                    content["avatar_url"] = await profile.get_avatar_url(target)

                if requester.is_guest:
                    content["kind"] = "guest"

                remote_join_response = await self._remote_join(
                    requester, remote_room_hosts, room_id, target, content
                )

                return remote_join_response

        elif effective_membership_state == Membership.LEAVE:
            if not is_host_in_room:
                # Figure out the user's current membership state for the room
                (
                    current_membership_type,
                    current_membership_event_id,
                ) = await self.store.get_local_current_membership_for_user_in_room(
                    target.to_string(), room_id
                )
                if not current_membership_type or not current_membership_event_id:
                    logger.info(
                        "%s sent a leave request to %s, but that is not an active room "
                        "on this server, or there is no pending invite or knock",
                        target,
                        room_id,
                    )

                    raise SynapseError(404, "Not a known room")

                # perhaps we've been invited
                if current_membership_type == Membership.INVITE:
                    invite = await self.store.get_event(current_membership_event_id)
                    logger.info(
                        "%s rejects invite to %s from %s",
                        target,
                        room_id,
                        invite.sender,
                    )

                    if not self.hs.is_mine_id(invite.sender):
                        # send the rejection to the inviter's HS (with fallback to
                        # local event)
                        return await self.remote_reject_invite(
                            invite.event_id,
                            txn_id,
                            requester,
                            content,
                        )

                    # the inviter was on our server, but has now left. Carry on
                    # with the normal rejection codepath, which will also send the
                    # rejection out to any other servers we believe are still in the room.

                    # thanks to overzealous cleaning up of event_forward_extremities in
                    # `delete_old_current_state_events`, it's possible to end up with no
                    # forward extremities here. If that happens, let's just hang the
                    # rejection off the invite event.
                    #
                    # see: https://github.com/matrix-org/synapse/issues/7139
                    if len(latest_event_ids) == 0:
                        latest_event_ids = [invite.event_id]

                # or perhaps this is a remote room that a local user has knocked on
                elif current_membership_type == Membership.KNOCK:
                    knock = await self.store.get_event(current_membership_event_id)
                    return await self.remote_rescind_knock(
                        knock.event_id, txn_id, requester, content
                    )

        elif effective_membership_state == Membership.KNOCK:
            if not is_host_in_room:
                # The knock needs to be sent over federation instead
                remote_room_hosts.append(get_domain_from_id(room_id))

                content["membership"] = Membership.KNOCK

                profile = self.profile_handler
                if "displayname" not in content:
                    content["displayname"] = await profile.get_displayname(target)
                if "avatar_url" not in content:
                    content["avatar_url"] = await profile.get_avatar_url(target)

                return await self.remote_knock(
                    remote_room_hosts, room_id, target, content
                )

        return await self._local_membership_update(
            requester=requester,
            target=target,
            room_id=room_id,
            membership=effective_membership_state,
            txn_id=txn_id,
            ratelimit=ratelimit,
            prev_event_ids=latest_event_ids,
            auth_event_ids=auth_event_ids,
            content=content,
            require_consent=require_consent,
            outlier=outlier,
        )

    async def _should_perform_remote_join(
        self,
        user_id: str,
        room_id: str,
        remote_room_hosts: List[str],
        content: JsonDict,
        is_host_in_room: bool,
    ) -> Tuple[bool, List[str]]:
        """
        Check whether the server should do a remote join (as opposed to a local
        join) for a user.

        Generally a remote join is used if:

        * The server is not yet in the room.
        * The server is in the room, the room has restricted join rules, the user
          is not joined or invited to the room, and the server does not have
          another user who is capable of issuing invites.

        Args:
            user_id: The user joining the room.
            room_id: The room being joined.
            remote_room_hosts: A list of remote room hosts.
            content: The content to use as the event body of the join. This may
                be modified.
            is_host_in_room: True if the host is in the room.

        Returns:
            A tuple of:
                True if a remote join should be performed. False if the join can be
                done locally.

                A list of remote room hosts to use. This is an empty list if a
                local join is to be done.
        """
        # If the host isn't in the room, pass through the prospective hosts.
        if not is_host_in_room:
            return True, remote_room_hosts

        # If the host is in the room, but not one of the authorised hosts
        # for restricted join rules, a remote join must be used.
        room_version = await self.store.get_room_version(room_id)
        current_state_ids = await self.store.get_current_state_ids(room_id)

        # If restricted join rules are not being used, a local join can always
        # be used.
        if not await self.event_auth_handler.has_restricted_join_rules(
            current_state_ids, room_version
        ):
            return False, []

        # If the user is invited to the room or already joined, the join
        # event can always be issued locally.
        prev_member_event_id = current_state_ids.get((EventTypes.Member, user_id), None)
        prev_member_event = None
        if prev_member_event_id:
            prev_member_event = await self.store.get_event(prev_member_event_id)
            if prev_member_event.membership in (
                Membership.JOIN,
                Membership.INVITE,
            ):
                return False, []

        # If the local host has a user who can issue invites, then a local
        # join can be done.
        #
        # If not, generate a new list of remote hosts based on which
        # can issue invites.
        event_map = await self.store.get_events(current_state_ids.values())
        current_state = {
            state_key: event_map[event_id]
            for state_key, event_id in current_state_ids.items()
        }
        allowed_servers = get_servers_from_users(
            get_users_which_can_issue_invite(current_state)
        )

        # If the local server is not one of allowed servers, then a remote
        # join must be done. Return the list of prospective servers based on
        # which can issue invites.
        if self.hs.hostname not in allowed_servers:
            return True, list(allowed_servers)

        # Ensure the member should be allowed access via membership in a room.
        await self.event_auth_handler.check_restricted_join_rules(
            current_state_ids, room_version, user_id, prev_member_event
        )

        # If this is going to be a local join, additional information must
        # be included in the event content in order to efficiently validate
        # the event.
        content[
            EventContentFields.AUTHORISING_USER
        ] = await self.event_auth_handler.get_user_which_could_invite(
            room_id,
            current_state_ids,
        )

        return False, []

    async def transfer_room_state_on_room_upgrade(
        self, old_room_id: str, room_id: str
    ) -> None:
        """Upon our server becoming aware of an upgraded room, either by upgrading a room
        ourselves or joining one, we can transfer over information from the previous room.

        Copies user state (tags/push rules) for every local user that was in the old room, as
        well as migrating the room directory state.

        Args:
            old_room_id: The ID of the old room
            room_id: The ID of the new room
        """
        logger.info("Transferring room state from %s to %s", old_room_id, room_id)

        # Find all local users that were in the old room and copy over each user's state
        users = await self.store.get_users_in_room(old_room_id)
        await self.copy_user_state_on_room_upgrade(old_room_id, room_id, users)

        # Add new room to the room directory if the old room was there
        # Remove old room from the room directory
        old_room = await self.store.get_room(old_room_id)
        if old_room is not None and old_room["is_public"]:
            await self.store.set_room_is_public(old_room_id, False)
            await self.store.set_room_is_public(room_id, True)

        # Transfer alias mappings in the room directory
        await self.store.update_aliases_for_room(old_room_id, room_id)

        # Check if any groups we own contain the predecessor room
        local_group_ids = await self.store.get_local_groups_for_room(old_room_id)
        for group_id in local_group_ids:
            # Add new the new room to those groups
            await self.store.add_room_to_group(
                group_id, room_id, old_room is not None and old_room["is_public"]
            )

            # Remove the old room from those groups
            await self.store.remove_room_from_group(group_id, old_room_id)

    async def copy_user_state_on_room_upgrade(
        self, old_room_id: str, new_room_id: str, user_ids: Iterable[str]
    ) -> None:
        """Copy user-specific information when they join a new room when that new room is the
        result of a room upgrade

        Args:
            old_room_id: The ID of upgraded room
            new_room_id: The ID of the new room
            user_ids: User IDs to copy state for
        """

        logger.debug(
            "Copying over room tags and push rules from %s to %s for users %s",
            old_room_id,
            new_room_id,
            user_ids,
        )

        for user_id in user_ids:
            try:
                # It is an upgraded room. Copy over old tags
                await self.copy_room_tags_and_direct_to_room(
                    old_room_id, new_room_id, user_id
                )
                # Copy over push rules
                await self.store.copy_push_rules_from_room_to_room_for_user(
                    old_room_id, new_room_id, user_id
                )
            except Exception:
                logger.exception(
                    "Error copying tags and/or push rules from rooms %s to %s for user %s. "
                    "Skipping...",
                    old_room_id,
                    new_room_id,
                    user_id,
                )
                continue

    async def send_membership_event(
        self,
        requester: Optional[Requester],
        event: EventBase,
        context: EventContext,
        ratelimit: bool = True,
    ) -> None:
        """
        Change the membership status of a user in a room.

        Args:
            requester: The local user who requested the membership
                event. If None, certain checks, like whether this homeserver can
                act as the sender, will be skipped.
            event: The membership event.
            context: The context of the event.
            ratelimit: Whether to rate limit this request.
        Raises:
            SynapseError if there was a problem changing the membership.
        """
        target_user = UserID.from_string(event.state_key)
        room_id = event.room_id

        if requester is not None:
            sender = UserID.from_string(event.sender)
            assert (
                sender == requester.user
            ), "Sender (%s) must be same as requester (%s)" % (sender, requester.user)
            assert self.hs.is_mine(sender), "Sender must be our own: %s" % (sender,)
        else:
            requester = types.create_requester(target_user)

        prev_state_ids = await context.get_prev_state_ids()
        if event.membership == Membership.JOIN:
            if requester.is_guest:
                guest_can_join = await self._can_guest_join(prev_state_ids)
                if not guest_can_join:
                    # This should be an auth check, but guests are a local concept,
                    # so don't really fit into the general auth process.
                    raise AuthError(403, "Guest access not allowed")

        if event.membership not in (Membership.LEAVE, Membership.BAN):
            is_blocked = await self.store.is_room_blocked(room_id)
            if is_blocked:
                raise SynapseError(403, "This room has been blocked on this server")

        event = await self.event_creation_handler.handle_new_client_event(
            requester, event, context, extra_users=[target_user], ratelimit=ratelimit
        )

        prev_member_event_id = prev_state_ids.get(
            (EventTypes.Member, event.state_key), None
        )

        if event.membership == Membership.LEAVE:
            if prev_member_event_id:
                prev_member_event = await self.store.get_event(prev_member_event_id)
                if prev_member_event.membership == Membership.JOIN:
                    await self._user_left_room(target_user, room_id)

    async def _can_guest_join(self, current_state_ids: StateMap[str]) -> bool:
        """
        Returns whether a guest can join a room based on its current state.
        """
        guest_access_id = current_state_ids.get((EventTypes.GuestAccess, ""), None)
        if not guest_access_id:
            return False

        guest_access = await self.store.get_event(guest_access_id)

        return bool(
            guest_access
            and guest_access.content
            and guest_access.content.get(EventContentFields.GUEST_ACCESS)
            == GuestAccess.CAN_JOIN
        )

    async def kick_guest_users(self, current_state: Iterable[EventBase]) -> None:
        """Kick any local guest users from the room.

        This is called when the room state changes from guests allowed to not-allowed.

        Params:
            current_state: the current state of the room. We will iterate this to look
               for guest users to kick.
        """
        for member_event in current_state:
            try:
                if member_event.type != EventTypes.Member:
                    continue

                if not self.hs.is_mine_id(member_event.state_key):
                    continue

                if member_event.content["membership"] not in {
                    Membership.JOIN,
                    Membership.INVITE,
                }:
                    continue

                if (
                    "kind" not in member_event.content
                    or member_event.content["kind"] != "guest"
                ):
                    continue

                # We make the user choose to leave, rather than have the
                # event-sender kick them. This is partially because we don't
                # need to worry about power levels, and partially because guest
                # users are a concept which doesn't hugely work over federation,
                # and having homeservers have their own users leave keeps more
                # of that decision-making and control local to the guest-having
                # homeserver.
                target_user = UserID.from_string(member_event.state_key)
                requester = create_requester(
                    target_user, is_guest=True, authenticated_entity=self._server_name
                )
                handler = self.hs.get_room_member_handler()
                await handler.update_membership(
                    requester,
                    target_user,
                    member_event.room_id,
                    "leave",
                    ratelimit=False,
                    require_consent=False,
                )
            except Exception as e:
                logger.exception("Error kicking guest user: %s" % (e,))

    async def lookup_room_alias(
        self, room_alias: RoomAlias
    ) -> Tuple[RoomID, List[str]]:
        """
        Get the room ID associated with a room alias.

        Args:
            room_alias: The alias to look up.
        Returns:
            A tuple of:
                The room ID as a RoomID object.
                Hosts likely to be participating in the room ([str]).
        Raises:
            SynapseError if room alias could not be found.
        """
        directory_handler = self.directory_handler
        mapping = await directory_handler.get_association(room_alias)

        if not mapping:
            raise SynapseError(404, "No such room alias")

        room_id = mapping["room_id"]
        servers = mapping["servers"]

        # put the server which owns the alias at the front of the server list.
        if room_alias.domain in servers:
            servers.remove(room_alias.domain)
        servers.insert(0, room_alias.domain)

        return RoomID.from_string(room_id), servers

    async def _get_inviter(self, user_id: str, room_id: str) -> Optional[UserID]:
        invite = await self.store.get_invite_for_local_user_in_room(
            user_id=user_id, room_id=room_id
        )
        if invite:
            return UserID.from_string(invite.sender)
        return None

    async def do_3pid_invite(
        self,
        room_id: str,
        inviter: UserID,
        medium: str,
        address: str,
        id_server: str,
        requester: Requester,
        txn_id: Optional[str],
        id_access_token: Optional[str] = None,
    ) -> int:
        """Invite a 3PID to a room.

        Args:
            room_id: The room to invite the 3PID to.
            inviter: The user sending the invite.
            medium: The 3PID's medium.
            address: The 3PID's address.
            id_server: The identity server to use.
            requester: The user making the request.
            txn_id: The transaction ID this is part of, or None if this is not
                part of a transaction.
            id_access_token: The optional identity server access token.

        Returns:
             The new stream ID.

        Raises:
            ShadowBanError if the requester has been shadow-banned.
        """
        if self.config.server.block_non_admin_invites:
            is_requester_admin = await self.auth.is_server_admin(requester.user)
            if not is_requester_admin:
                raise SynapseError(
                    403, "Invites have been disabled on this server", Codes.FORBIDDEN
                )

        if requester.shadow_banned:
            # We randomly sleep a bit just to annoy the requester.
            await self.clock.sleep(random.randint(1, 10))
            raise ShadowBanError()

        # We need to rate limit *before* we send out any 3PID invites, so we
        # can't just rely on the standard ratelimiting of events.
        await self._third_party_invite_limiter.ratelimit(requester)
<<<<<<< HEAD

        can_invite = await self.third_party_event_rules.check_threepid_can_be_invited(
            medium, address, room_id
        )
        if not can_invite:
            raise SynapseError(
                403,
                "This third-party identifier can not be invited in this room",
                Codes.FORBIDDEN,
            )
=======
>>>>>>> 551dd8c9

        can_invite = await self.third_party_event_rules.check_threepid_can_be_invited(
            medium, address, room_id
        )
        if not can_invite:
            raise SynapseError(
                403,
                "This third-party identifier can not be invited in this room",
                Codes.FORBIDDEN,
            )

        if not self._enable_lookup:
            raise SynapseError(
                403, "Looking up third-party identifiers is denied from this server"
            )

        invitee = await self.identity_handler.lookup_3pid(
            id_server, medium, address, id_access_token
        )

        if invitee:
            # Note that update_membership with an action of "invite" can raise
            # a ShadowBanError, but this was done above already.
            # We don't check the invite against the spamchecker(s) here (through
            # user_may_invite) because we'll do it further down the line anyway (in
            # update_membership_locked).
            _, stream_id = await self.update_membership(
                requester, UserID.from_string(invitee), room_id, "invite", txn_id=txn_id
            )
        else:
            # Check if the spamchecker(s) allow this invite to go through.
            if not await self.spam_checker.user_may_send_3pid_invite(
                inviter_userid=requester.user.to_string(),
                medium=medium,
                address=address,
                room_id=room_id,
            ):
                raise SynapseError(403, "Cannot send threepid invite")

            stream_id = await self._make_and_store_3pid_invite(
                requester,
                id_server,
                medium,
                address,
                room_id,
                inviter,
                txn_id=txn_id,
                id_access_token=id_access_token,
            )

        return stream_id

    async def _make_and_store_3pid_invite(
        self,
        requester: Requester,
        id_server: str,
        medium: str,
        address: str,
        room_id: str,
        user: UserID,
        txn_id: Optional[str],
        id_access_token: Optional[str] = None,
    ) -> int:
        room_state = await self.state_handler.get_current_state(room_id)

        inviter_display_name = ""
        inviter_avatar_url = ""
        member_event = room_state.get((EventTypes.Member, user.to_string()))
        if member_event:
            inviter_display_name = member_event.content.get("displayname", "")
            inviter_avatar_url = member_event.content.get("avatar_url", "")

        # if user has no display name, default to their MXID
        if not inviter_display_name:
            inviter_display_name = user.to_string()

        canonical_room_alias = ""
        canonical_alias_event = room_state.get((EventTypes.CanonicalAlias, ""))
        if canonical_alias_event:
            canonical_room_alias = canonical_alias_event.content.get("alias", "")

        room_name = ""
        room_name_event = room_state.get((EventTypes.Name, ""))
        if room_name_event:
            room_name = room_name_event.content.get("name", "")

        room_type = None
        room_create_event = room_state.get((EventTypes.Create, ""))
        if room_create_event:
            room_type = room_create_event.content.get(EventContentFields.ROOM_TYPE)

        room_join_rules = ""
        join_rules_event = room_state.get((EventTypes.JoinRules, ""))
        if join_rules_event:
            room_join_rules = join_rules_event.content.get("join_rule", "")

        room_avatar_url = ""
        room_avatar_event = room_state.get((EventTypes.RoomAvatar, ""))
        if room_avatar_event:
            room_avatar_url = room_avatar_event.content.get("url", "")

        (
            token,
            public_keys,
            fallback_public_key,
            display_name,
        ) = await self.identity_handler.ask_id_server_for_third_party_invite(
            requester=requester,
            id_server=id_server,
            medium=medium,
            address=address,
            room_id=room_id,
            inviter_user_id=user.to_string(),
            room_alias=canonical_room_alias,
            room_avatar_url=room_avatar_url,
            room_join_rules=room_join_rules,
            room_name=room_name,
            room_type=room_type,
            inviter_display_name=inviter_display_name,
            inviter_avatar_url=inviter_avatar_url,
            id_access_token=id_access_token,
        )

        (
            event,
            stream_id,
        ) = await self.event_creation_handler.create_and_send_nonmember_event(
            requester,
            {
                "type": EventTypes.ThirdPartyInvite,
                "content": {
                    "display_name": display_name,
                    "public_keys": public_keys,
                    # For backwards compatibility:
                    "key_validity_url": fallback_public_key["key_validity_url"],
                    "public_key": fallback_public_key["public_key"],
                },
                "room_id": room_id,
                "sender": user.to_string(),
                "state_key": token,
            },
            ratelimit=False,
            txn_id=txn_id,
        )
        return stream_id

    async def _is_host_in_room(self, current_state_ids: StateMap[str]) -> bool:
        # Have we just created the room, and is this about to be the very
        # first member event?
        create_event_id = current_state_ids.get(("m.room.create", ""))
        if len(current_state_ids) == 1 and create_event_id:
            # We can only get here if we're in the process of creating the room
            return True

        for etype, state_key in current_state_ids:
            if etype != EventTypes.Member or not self.hs.is_mine_id(state_key):
                continue

            event_id = current_state_ids[(etype, state_key)]
            event = await self.store.get_event(event_id, allow_none=True)
            if not event:
                continue

            if event.membership == Membership.JOIN:
                return True

        return False

    async def _is_server_notice_room(self, room_id: str) -> bool:
        if self._server_notices_mxid is None:
            return False
        user_ids = await self.store.get_users_in_room(room_id)
        return self._server_notices_mxid in user_ids


class RoomMemberMasterHandler(RoomMemberHandler):
    def __init__(self, hs: "HomeServer"):
        super().__init__(hs)

        self.distributor = hs.get_distributor()
        self.distributor.declare("user_left_room")

    async def _is_remote_room_too_complex(
        self, room_id: str, remote_room_hosts: List[str]
    ) -> Optional[bool]:
        """
        Check if complexity of a remote room is too great.

        Args:
            room_id
            remote_room_hosts

        Returns: bool of whether the complexity is too great, or None
            if unable to be fetched
        """
        max_complexity = self.hs.config.server.limit_remote_rooms.complexity
        complexity = await self.federation_handler.get_room_complexity(
            remote_room_hosts, room_id
        )

        if complexity:
            return complexity["v1"] > max_complexity
        return None

    async def _is_local_room_too_complex(self, room_id: str) -> bool:
        """
        Check if the complexity of a local room is too great.

        Args:
            room_id: The room ID to check for complexity.
        """
        max_complexity = self.hs.config.server.limit_remote_rooms.complexity
        complexity = await self.store.get_room_complexity(room_id)

        return complexity["v1"] > max_complexity

    async def _remote_join(
        self,
        requester: Requester,
        remote_room_hosts: List[str],
        room_id: str,
        user: UserID,
        content: dict,
    ) -> Tuple[str, int]:
        """Implements RoomMemberHandler._remote_join"""
        # filter ourselves out of remote_room_hosts: do_invite_join ignores it
        # and if it is the only entry we'd like to return a 404 rather than a
        # 500.
        remote_room_hosts = [
            host for host in remote_room_hosts if host != self.hs.hostname
        ]

        if len(remote_room_hosts) == 0:
            raise SynapseError(404, "No known servers")

        check_complexity = self.hs.config.server.limit_remote_rooms.enabled
        if (
            check_complexity
            and self.hs.config.server.limit_remote_rooms.admins_can_join
        ):
            check_complexity = not await self.auth.is_server_admin(user)

        if check_complexity:
            # Fetch the room complexity
            too_complex = await self._is_remote_room_too_complex(
                room_id, remote_room_hosts
            )
            if too_complex is True:
                raise SynapseError(
                    code=400,
                    msg=self.hs.config.server.limit_remote_rooms.complexity_error,
                    errcode=Codes.RESOURCE_LIMIT_EXCEEDED,
                )

        # We don't do an auth check if we are doing an invite
        # join dance for now, since we're kinda implicitly checking
        # that we are allowed to join when we decide whether or not we
        # need to do the invite/join dance.
        event_id, stream_id = await self.federation_handler.do_invite_join(
            remote_room_hosts, room_id, user.to_string(), content
        )

        # Check the room we just joined wasn't too large, if we didn't fetch the
        # complexity of it before.
        if check_complexity:
            if too_complex is False:
                # We checked, and we're under the limit.
                return event_id, stream_id

            # Check again, but with the local state events
            too_complex = await self._is_local_room_too_complex(room_id)

            if too_complex is False:
                # We're under the limit.
                return event_id, stream_id

            # The room is too large. Leave.
            requester = types.create_requester(
                user, authenticated_entity=self._server_name
            )
            await self.update_membership(
                requester=requester, target=user, room_id=room_id, action="leave"
            )
            raise SynapseError(
                code=400,
                msg=self.hs.config.server.limit_remote_rooms.complexity_error,
                errcode=Codes.RESOURCE_LIMIT_EXCEEDED,
            )

        return event_id, stream_id

    async def remote_reject_invite(
        self,
        invite_event_id: str,
        txn_id: Optional[str],
        requester: Requester,
        content: JsonDict,
    ) -> Tuple[str, int]:
        """
        Rejects an out-of-band invite received from a remote user

        Implements RoomMemberHandler.remote_reject_invite
        """
        invite_event = await self.store.get_event(invite_event_id)
        room_id = invite_event.room_id
        target_user = invite_event.state_key

        # first of all, try doing a rejection via the inviting server
        fed_handler = self.federation_handler
        try:
            inviter_id = UserID.from_string(invite_event.sender)
            event, stream_id = await fed_handler.do_remotely_reject_invite(
                [inviter_id.domain], room_id, target_user, content=content
            )
            return event.event_id, stream_id
        except Exception as e:
            # if we were unable to reject the invite, we will generate our own
            # leave event.
            #
            # The 'except' clause is very broad, but we need to
            # capture everything from DNS failures upwards
            #
            logger.warning("Failed to reject invite: %s", e)

            return await self._generate_local_out_of_band_leave(
                invite_event, txn_id, requester, content
            )

    async def remote_rescind_knock(
        self,
        knock_event_id: str,
        txn_id: Optional[str],
        requester: Requester,
        content: JsonDict,
    ) -> Tuple[str, int]:
        """
        Rescinds a local knock made on a remote room

        Args:
            knock_event_id: The ID of the knock event to rescind.
            txn_id: The transaction ID to use.
            requester: The originator of the request.
            content: The content of the leave event.

        Implements RoomMemberHandler.remote_rescind_knock
        """
        # TODO: We don't yet support rescinding knocks over federation
        # as we don't know which homeserver to send it to. An obvious
        # candidate is the remote homeserver we originally knocked through,
        # however we don't currently store that information.

        # Just rescind the knock locally
        knock_event = await self.store.get_event(knock_event_id)
        return await self._generate_local_out_of_band_leave(
            knock_event, txn_id, requester, content
        )

    async def _generate_local_out_of_band_leave(
        self,
        previous_membership_event: EventBase,
        txn_id: Optional[str],
        requester: Requester,
        content: JsonDict,
    ) -> Tuple[str, int]:
        """Generate a local leave event for a room

        This can be called after we e.g fail to reject an invite via a remote server.
        It generates an out-of-band membership event locally.

        Args:
            previous_membership_event: the previous membership event for this user
            txn_id: optional transaction ID supplied by the client
            requester: user making the request, according to the access token
            content: additional content to include in the leave event.
               Normally an empty dict.

        Returns:
            A tuple containing (event_id, stream_id of the leave event)
        """
        room_id = previous_membership_event.room_id
        target_user = previous_membership_event.state_key

        content["membership"] = Membership.LEAVE

        event_dict = {
            "type": EventTypes.Member,
            "room_id": room_id,
            "sender": target_user,
            "content": content,
            "state_key": target_user,
        }

        # the auth events for the new event are the same as that of the previous event, plus
        # the event itself.
        #
        # the prev_events consist solely of the previous membership event.
        prev_event_ids = [previous_membership_event.event_id]
        auth_event_ids = (
            list(previous_membership_event.auth_event_ids()) + prev_event_ids
        )

        event, context = await self.event_creation_handler.create_event(
            requester,
            event_dict,
            txn_id=txn_id,
            prev_event_ids=prev_event_ids,
            auth_event_ids=auth_event_ids,
        )
        event.internal_metadata.outlier = True
        event.internal_metadata.out_of_band_membership = True

        result_event = await self.event_creation_handler.handle_new_client_event(
            requester,
            event,
            context,
            extra_users=[UserID.from_string(target_user)],
        )
        # we know it was persisted, so must have a stream ordering
        assert result_event.internal_metadata.stream_ordering

        return result_event.event_id, result_event.internal_metadata.stream_ordering

    async def remote_knock(
        self,
        remote_room_hosts: List[str],
        room_id: str,
        user: UserID,
        content: dict,
    ) -> Tuple[str, int]:
        """Sends a knock to a room. Attempts to do so via one remote out of a given list.

        Args:
            remote_room_hosts: A list of homeservers to try knocking through.
            room_id: The ID of the room to knock on.
            user: The user to knock on behalf of.
            content: The content of the knock event.

        Returns:
            A tuple of (event ID, stream ID).
        """
        # filter ourselves out of remote_room_hosts
        remote_room_hosts = [
            host for host in remote_room_hosts if host != self.hs.hostname
        ]

        if len(remote_room_hosts) == 0:
            raise SynapseError(404, "No known servers")

        return await self.federation_handler.do_knock(
            remote_room_hosts, room_id, user.to_string(), content=content
        )

    async def _user_left_room(self, target: UserID, room_id: str) -> None:
        """Implements RoomMemberHandler._user_left_room"""
        user_left_room(self.distributor, target, room_id)

    async def forget(self, user: UserID, room_id: str) -> None:
        user_id = user.to_string()

        member = await self.state_handler.get_current_state(
            room_id=room_id, event_type=EventTypes.Member, state_key=user_id
        )
        membership = member.membership if member else None

        if membership is not None and membership not in [
            Membership.LEAVE,
            Membership.BAN,
        ]:
            raise SynapseError(400, "User %s in room %s" % (user_id, room_id))

        if membership:
            await self.store.forget(user_id, room_id)


def get_users_which_can_issue_invite(auth_events: StateMap[EventBase]) -> List[str]:
    """
    Return the list of users which can issue invites.

    This is done by exploring the joined users and comparing their power levels
    to the necessyar power level to issue an invite.

    Args:
        auth_events: state in force at this point in the room

    Returns:
        The users which can issue invites.
    """
    invite_level = get_named_level(auth_events, "invite", 0)
    users_default_level = get_named_level(auth_events, "users_default", 0)
    power_level_event = get_power_level_event(auth_events)

    # Custom power-levels for users.
    if power_level_event:
        users = power_level_event.content.get("users", {})
    else:
        users = {}

    result = []

    # Check which members are able to invite by ensuring they're joined and have
    # the necessary power level.
    for (event_type, state_key), event in auth_events.items():
        if event_type != EventTypes.Member:
            continue

        if event.membership != Membership.JOIN:
            continue

        # Check if the user has a custom power level.
        if users.get(state_key, users_default_level) >= invite_level:
            result.append(state_key)

    return result


def get_servers_from_users(users: List[str]) -> Set[str]:
    """
    Resolve a list of users into their servers.

    Args:
        users: A list of users.

    Returns:
        A set of servers.
    """
    servers = set()
    for user in users:
        try:
            servers.add(get_domain_from_id(user))
        except SynapseError:
            pass
    return servers<|MERGE_RESOLUTION|>--- conflicted
+++ resolved
@@ -1321,19 +1321,6 @@
         # We need to rate limit *before* we send out any 3PID invites, so we
         # can't just rely on the standard ratelimiting of events.
         await self._third_party_invite_limiter.ratelimit(requester)
-<<<<<<< HEAD
-
-        can_invite = await self.third_party_event_rules.check_threepid_can_be_invited(
-            medium, address, room_id
-        )
-        if not can_invite:
-            raise SynapseError(
-                403,
-                "This third-party identifier can not be invited in this room",
-                Codes.FORBIDDEN,
-            )
-=======
->>>>>>> 551dd8c9
 
         can_invite = await self.third_party_event_rules.check_threepid_can_be_invited(
             medium, address, room_id
