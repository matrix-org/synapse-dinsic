# Copyright 2014-2021 The Matrix.org Foundation C.I.C.
#
# Licensed under the Apache License, Version 2.0 (the "License");
# you may not use this file except in compliance with the License.
# You may obtain a copy of the License at
#
#     http://www.apache.org/licenses/LICENSE-2.0
#
# Unless required by applicable law or agreed to in writing, software
# distributed under the License is distributed on an "AS IS" BASIS,
# WITHOUT WARRANTIES OR CONDITIONS OF ANY KIND, either express or implied.
# See the License for the specific language governing permissions and
# limitations under the License.

import itertools
import logging
import os.path
import re
from textwrap import indent
from typing import Any, Dict, Iterable, List, Optional, Set, Tuple, Union

import attr
import yaml
from netaddr import AddrFormatError, IPNetwork, IPSet

from twisted.conch.ssh.keys import Key

from synapse.api.room_versions import KNOWN_ROOM_VERSIONS
from synapse.util.module_loader import load_module
from synapse.util.stringutils import parse_and_validate_server_name

from ._base import Config, ConfigError
from ._util import validate_config

logger = logging.Logger(__name__)

# by default, we attempt to listen on both '::' *and* '0.0.0.0' because some OSes
# (Windows, macOS, other BSD/Linux where net.ipv6.bindv6only is set) will only listen
# on IPv6 when '::' is set.
#
# We later check for errors when binding to 0.0.0.0 and ignore them if :: is also in
# in the list.
DEFAULT_BIND_ADDRESSES = ["::", "0.0.0.0"]


def _6to4(network: IPNetwork) -> IPNetwork:
    """Convert an IPv4 network into a 6to4 IPv6 network per RFC 3056."""

    # 6to4 networks consist of:
    # * 2002 as the first 16 bits
    # * The first IPv4 address in the network hex-encoded as the next 32 bits
    # * The new prefix length needs to include the bits from the 2002 prefix.
    hex_network = hex(network.first)[2:]
    hex_network = ("0" * (8 - len(hex_network))) + hex_network
    return IPNetwork(
        "2002:%s:%s::/%d"
        % (
            hex_network[:4],
            hex_network[4:],
            16 + network.prefixlen,
        )
    )


def generate_ip_set(
    ip_addresses: Optional[Iterable[str]],
    extra_addresses: Optional[Iterable[str]] = None,
    config_path: Optional[Iterable[str]] = None,
) -> IPSet:
    """
    Generate an IPSet from a list of IP addresses or CIDRs.

    Additionally, for each IPv4 network in the list of IP addresses, also
    includes the corresponding IPv6 networks.

    This includes:

    * IPv4-Compatible IPv6 Address (see RFC 4291, section 2.5.5.1)
    * IPv4-Mapped IPv6 Address (see RFC 4291, section 2.5.5.2)
    * 6to4 Address (see RFC 3056, section 2)

    Args:
        ip_addresses: An iterable of IP addresses or CIDRs.
        extra_addresses: An iterable of IP addresses or CIDRs.
        config_path: The path in the configuration for error messages.

    Returns:
        A new IP set.
    """
    result = IPSet()
    for ip in itertools.chain(ip_addresses or (), extra_addresses or ()):
        try:
            network = IPNetwork(ip)
        except AddrFormatError as e:
            raise ConfigError(
                "Invalid IP range provided: %s." % (ip,), config_path
            ) from e
        result.add(network)

        # It is possible that these already exist in the set, but that's OK.
        if ":" not in str(network):
            result.add(IPNetwork(network).ipv6(ipv4_compatible=True))
            result.add(IPNetwork(network).ipv6(ipv4_compatible=False))
            result.add(_6to4(network))

    return result


# IP ranges that are considered private / unroutable / don't make sense.
DEFAULT_IP_RANGE_BLACKLIST = [
    # Localhost
    "127.0.0.0/8",
    # Private networks.
    "10.0.0.0/8",
    "172.16.0.0/12",
    "192.168.0.0/16",
    # Carrier grade NAT.
    "100.64.0.0/10",
    # Address registry.
    "192.0.0.0/24",
    # Link-local networks.
    "169.254.0.0/16",
    # Formerly used for 6to4 relay.
    "192.88.99.0/24",
    # Testing networks.
    "198.18.0.0/15",
    "192.0.2.0/24",
    "198.51.100.0/24",
    "203.0.113.0/24",
    # Multicast.
    "224.0.0.0/4",
    # Localhost
    "::1/128",
    # Link-local addresses.
    "fe80::/10",
    # Unique local addresses.
    "fc00::/7",
    # Testing networks.
    "2001:db8::/32",
    # Multicast.
    "ff00::/8",
    # Site-local addresses
    "fec0::/10",
]

DEFAULT_ROOM_VERSION = "6"

ROOM_COMPLEXITY_TOO_GREAT = (
    "Your homeserver is unable to join rooms this large or complex. "
    "Please speak to your server administrator, or upgrade your instance "
    "to join this room."
)

METRICS_PORT_WARNING = """\
The metrics_port configuration option is deprecated in Synapse 0.31 in favour of
a listener. Please see
https://matrix-org.github.io/synapse/latest/metrics-howto.html
on how to configure the new listener.
--------------------------------------------------------------------------------"""


KNOWN_LISTENER_TYPES = {
    "http",
    "metrics",
    "manhole",
    "replication",
}

KNOWN_RESOURCES = {
    "client",
    "consent",
    "federation",
    "keys",
    "media",
    "metrics",
    "openid",
    "replication",
    "static",
    "webclient",
}


@attr.s(frozen=True)
class HttpResourceConfig:
    names: List[str] = attr.ib(
        factory=list,
        validator=attr.validators.deep_iterable(attr.validators.in_(KNOWN_RESOURCES)),  # type: ignore
    )
    compress: bool = attr.ib(
        default=False,
        validator=attr.validators.optional(attr.validators.instance_of(bool)),  # type: ignore[arg-type]
    )


@attr.s(slots=True, frozen=True, auto_attribs=True)
class HttpListenerConfig:
    """Object describing the http-specific parts of the config of a listener"""

    x_forwarded: bool = False
    resources: List[HttpResourceConfig] = attr.ib(factory=list)
    additional_resources: Dict[str, dict] = attr.ib(factory=dict)
    tag: Optional[str] = None


@attr.s(slots=True, frozen=True, auto_attribs=True)
class ListenerConfig:
    """Object describing the configuration of a single listener."""

    port: int = attr.ib(validator=attr.validators.instance_of(int))
    bind_addresses: List[str]
    type: str = attr.ib(validator=attr.validators.in_(KNOWN_LISTENER_TYPES))
    tls: bool = False

    # http_options is only populated if type=http
    http_options: Optional[HttpListenerConfig] = None


@attr.s(slots=True, frozen=True, auto_attribs=True)
class ManholeConfig:
    """Object describing the configuration of the manhole"""

    username: str = attr.ib(validator=attr.validators.instance_of(str))
    password: str = attr.ib(validator=attr.validators.instance_of(str))
    priv_key: Optional[Key]
    pub_key: Optional[Key]


@attr.s(frozen=True)
class LimitRemoteRoomsConfig:
    enabled: bool = attr.ib(validator=attr.validators.instance_of(bool), default=False)
    complexity: Union[float, int] = attr.ib(
        validator=attr.validators.instance_of(
            (float, int)  # type: ignore[arg-type] # noqa
        ),
        default=1.0,
    )
    complexity_error: str = attr.ib(
        validator=attr.validators.instance_of(str),
        default=ROOM_COMPLEXITY_TOO_GREAT,
    )
    admins_can_join: bool = attr.ib(
        validator=attr.validators.instance_of(bool), default=False
    )


class ServerConfig(Config):
    section = "server"

    def read_config(self, config, **kwargs):
        self.server_name = config["server_name"]
        self.server_context = config.get("server_context", None)

        try:
            parse_and_validate_server_name(self.server_name)
        except ValueError as e:
            raise ConfigError(str(e))

        self.pid_file = self.abspath(config.get("pid_file"))
        self.web_client_location = config.get("web_client_location", None)
        self.soft_file_limit = config.get("soft_file_limit", 0)
        self.daemonize = config.get("daemonize")
        self.print_pidfile = config.get("print_pidfile")
        self.user_agent_suffix = config.get("user_agent_suffix")
        self.use_frozen_dicts = config.get("use_frozen_dicts", False)

        self.public_baseurl = config.get("public_baseurl")
        if self.public_baseurl is not None:
            if self.public_baseurl[-1] != "/":
                self.public_baseurl += "/"

        # Whether to enable user presence.
        presence_config = config.get("presence") or {}
        self.use_presence = presence_config.get("enabled")
        if self.use_presence is None:
            self.use_presence = config.get("use_presence", True)

        # Custom presence router module
        # This is the legacy way of configuring it (the config should now be put in the modules section)
        self.presence_router_module_class = None
        self.presence_router_config = None
        presence_router_config = presence_config.get("presence_router")
        if presence_router_config:
            (
                self.presence_router_module_class,
                self.presence_router_config,
            ) = load_module(presence_router_config, ("presence", "presence_router"))

        # Whether to update the user directory or not. This should be set to
        # false only if we are updating the user directory in a worker
        self.update_user_directory = config.get("update_user_directory", True)

        # whether to enable the media repository endpoints. This should be set
        # to false if the media repository is running as a separate endpoint;
        # doing so ensures that we will not run cache cleanup jobs on the
        # master, potentially causing inconsistency.
        self.enable_media_repo = config.get("enable_media_repo", True)

        # Whether to require authentication to retrieve profile data (avatars,
        # display names) of other users through the client API.
        self.require_auth_for_profile_requests = config.get(
            "require_auth_for_profile_requests", False
        )

        # Whether to require sharing a room with a user to retrieve their
        # profile data
        self.limit_profile_requests_to_users_who_share_rooms = config.get(
            "limit_profile_requests_to_users_who_share_rooms",
            False,
        )

        # Whether to retrieve and display profile data for a user when they
        # are invited to a room
        self.include_profile_data_on_invite = config.get(
            "include_profile_data_on_invite", True
        )

        if "restrict_public_rooms_to_local_users" in config and (
            "allow_public_rooms_without_auth" in config
            or "allow_public_rooms_over_federation" in config
        ):
            raise ConfigError(
                "Can't use 'restrict_public_rooms_to_local_users' if"
                " 'allow_public_rooms_without_auth' and/or"
                " 'allow_public_rooms_over_federation' is set."
            )

        # Check if the legacy "restrict_public_rooms_to_local_users" flag is set. This
        # flag is now obsolete but we need to check it for backward-compatibility.
        if config.get("restrict_public_rooms_to_local_users", False):
            self.allow_public_rooms_without_auth = False
            self.allow_public_rooms_over_federation = False
        else:
            # If set to 'true', removes the need for authentication to access the server's
            # public rooms directory through the client API, meaning that anyone can
            # query the room directory. Defaults to 'false'.
            self.allow_public_rooms_without_auth = config.get(
                "allow_public_rooms_without_auth", False
            )
            # If set to 'true', allows any other homeserver to fetch the server's public
            # rooms directory via federation. Defaults to 'false'.
            self.allow_public_rooms_over_federation = config.get(
                "allow_public_rooms_over_federation", False
            )

        default_room_version = config.get("default_room_version", DEFAULT_ROOM_VERSION)

        # Ensure room version is a str
        default_room_version = str(default_room_version)

        if default_room_version not in KNOWN_ROOM_VERSIONS:
            raise ConfigError(
                "Unknown default_room_version: %s, known room versions: %s"
                % (default_room_version, list(KNOWN_ROOM_VERSIONS.keys()))
            )

        # Get the actual room version object rather than just the identifier
        self.default_room_version = KNOWN_ROOM_VERSIONS[default_room_version]

        # whether to enable search. If disabled, new entries will not be inserted
        # into the search tables and they will not be indexed. Users will receive
        # errors when attempting to search for messages.
        self.enable_search = config.get("enable_search", True)

        self.filter_timeline_limit = config.get("filter_timeline_limit", 100)

        # Whether we should block invites sent to users on this server
        # (other than those sent by local server admins)
        self.block_non_admin_invites = config.get("block_non_admin_invites", False)

        # Options to control access by tracking MAU
        self.limit_usage_by_mau = config.get("limit_usage_by_mau", False)
        self.max_mau_value = 0
        if self.limit_usage_by_mau:
            self.max_mau_value = config.get("max_mau_value", 0)
        self.mau_stats_only = config.get("mau_stats_only", False)

        self.mau_limits_reserved_threepids = config.get(
            "mau_limit_reserved_threepids", []
        )

        self.mau_trial_days = config.get("mau_trial_days", 0)
        self.mau_limit_alerting = config.get("mau_limit_alerting", True)

        # How long to keep redacted events in the database in unredacted form
        # before redacting them.
        redaction_retention_period = config.get("redaction_retention_period", "7d")
        if redaction_retention_period is not None:
            self.redaction_retention_period = self.parse_duration(
                redaction_retention_period
            )
        else:
            self.redaction_retention_period = None

        # How long to keep entries in the `users_ips` table.
        user_ips_max_age = config.get("user_ips_max_age", "28d")
        if user_ips_max_age is not None:
            self.user_ips_max_age = self.parse_duration(user_ips_max_age)
        else:
            self.user_ips_max_age = None

        # Options to disable HS
        self.hs_disabled = config.get("hs_disabled", False)
        self.hs_disabled_message = config.get("hs_disabled_message", "")

        # Admin uri to direct users at should their instance become blocked
        # due to resource constraints
        self.admin_contact = config.get("admin_contact", None)

        ip_range_blacklist = config.get(
            "ip_range_blacklist", DEFAULT_IP_RANGE_BLACKLIST
        )

        # Attempt to create an IPSet from the given ranges

        # Always blacklist 0.0.0.0, ::
        self.ip_range_blacklist = generate_ip_set(
            ip_range_blacklist, ["0.0.0.0", "::"], config_path=("ip_range_blacklist",)
        )

        self.ip_range_whitelist = generate_ip_set(
            config.get("ip_range_whitelist", ()), config_path=("ip_range_whitelist",)
        )
        # The federation_ip_range_blacklist is used for backwards-compatibility
        # and only applies to federation and identity servers.
        if "federation_ip_range_blacklist" in config:
            # Always blacklist 0.0.0.0, ::
            self.federation_ip_range_blacklist = generate_ip_set(
                config["federation_ip_range_blacklist"],
                ["0.0.0.0", "::"],
                config_path=("federation_ip_range_blacklist",),
            )
            # 'federation_ip_range_whitelist' was never a supported configuration option.
            self.federation_ip_range_whitelist = None
        else:
            # No backwards-compatiblity requrired, as federation_ip_range_blacklist
            # is not given. Default to ip_range_blacklist and ip_range_whitelist.
            self.federation_ip_range_blacklist = self.ip_range_blacklist
            self.federation_ip_range_whitelist = self.ip_range_whitelist

        # (undocumented) option for torturing the worker-mode replication a bit,
        # for testing. The value defines the number of milliseconds to pause before
        # sending out any replication updates.
        self.replication_torture_level = config.get("replication_torture_level")

        # Whether to require a user to be in the room to add an alias to it.
        # Defaults to True.
        self.require_membership_for_aliases = config.get(
            "require_membership_for_aliases", True
        )

        # Whether to allow per-room membership profiles through the send of membership
        # events with profile information that differ from the target's global profile.
        self.allow_per_room_profiles = config.get("allow_per_room_profiles", True)

<<<<<<< HEAD
        # Whether to show the users on this homeserver in the user directory. Defaults to
        # True.
        self.show_users_in_user_directory = config.get(
            "show_users_in_user_directory", True
        )

        retention_config = config.get("retention")
        if retention_config is None:
            retention_config = {}

        self.retention_enabled = retention_config.get("enabled", False)

        retention_default_policy = retention_config.get("default_policy")

        if retention_default_policy is not None:
            self.retention_default_min_lifetime = retention_default_policy.get(
                "min_lifetime"
            )
            if self.retention_default_min_lifetime is not None:
                self.retention_default_min_lifetime = self.parse_duration(
                    self.retention_default_min_lifetime
                )

            self.retention_default_max_lifetime = retention_default_policy.get(
                "max_lifetime"
            )
            if self.retention_default_max_lifetime is not None:
                self.retention_default_max_lifetime = self.parse_duration(
                    self.retention_default_max_lifetime
                )

            if (
                self.retention_default_min_lifetime is not None
                and self.retention_default_max_lifetime is not None
                and (
                    self.retention_default_min_lifetime
                    > self.retention_default_max_lifetime
                )
            ):
                raise ConfigError(
                    "The default retention policy's 'min_lifetime' can not be greater"
                    " than its 'max_lifetime'"
                )
        else:
            self.retention_default_min_lifetime = None
            self.retention_default_max_lifetime = None

        if self.retention_enabled:
            logger.info(
                "Message retention policies support enabled with the following default"
                " policy: min_lifetime = %s ; max_lifetime = %s",
                self.retention_default_min_lifetime,
                self.retention_default_max_lifetime,
            )

        self.retention_allowed_lifetime_min = retention_config.get(
            "allowed_lifetime_min"
        )
        if self.retention_allowed_lifetime_min is not None:
            self.retention_allowed_lifetime_min = self.parse_duration(
                self.retention_allowed_lifetime_min
            )

        self.retention_allowed_lifetime_max = retention_config.get(
            "allowed_lifetime_max"
        )
        if self.retention_allowed_lifetime_max is not None:
            self.retention_allowed_lifetime_max = self.parse_duration(
                self.retention_allowed_lifetime_max
            )

        if (
            self.retention_allowed_lifetime_min is not None
            and self.retention_allowed_lifetime_max is not None
            and self.retention_allowed_lifetime_min
            > self.retention_allowed_lifetime_max
        ):
            raise ConfigError(
                "Invalid retention policy limits: 'allowed_lifetime_min' can not be"
                " greater than 'allowed_lifetime_max'"
            )

        self.retention_purge_jobs: List[RetentionConfig] = []
        for purge_job_config in retention_config.get("purge_jobs", []):
            interval_config = purge_job_config.get("interval")

            if interval_config is None:
                raise ConfigError(
                    "A retention policy's purge jobs configuration must have the"
                    " 'interval' key set."
                )

            interval = self.parse_duration(interval_config)

            shortest_max_lifetime = purge_job_config.get("shortest_max_lifetime")

            if shortest_max_lifetime is not None:
                shortest_max_lifetime = self.parse_duration(shortest_max_lifetime)

            longest_max_lifetime = purge_job_config.get("longest_max_lifetime")

            if longest_max_lifetime is not None:
                longest_max_lifetime = self.parse_duration(longest_max_lifetime)

            if (
                shortest_max_lifetime is not None
                and longest_max_lifetime is not None
                and shortest_max_lifetime > longest_max_lifetime
            ):
                raise ConfigError(
                    "A retention policy's purge jobs configuration's"
                    " 'shortest_max_lifetime' value can not be greater than its"
                    " 'longest_max_lifetime' value."
                )

            self.retention_purge_jobs.append(
                RetentionConfig(interval, shortest_max_lifetime, longest_max_lifetime)
            )

        if not self.retention_purge_jobs:
            self.retention_purge_jobs = [
                RetentionConfig(self.parse_duration("1d"), None, None)
            ]

=======
>>>>>>> 2d44ee68
        self.listeners = [parse_listener_def(x) for x in config.get("listeners", [])]

        # no_tls is not really supported any more, but let's grandfather it in
        # here.
        if config.get("no_tls", False):
            l2 = []
            for listener in self.listeners:
                if listener.tls:
                    logger.info(
                        "Ignoring TLS-enabled listener on port %i due to no_tls",
                        listener.port,
                    )
                else:
                    l2.append(listener)
            self.listeners = l2

        if not self.web_client_location:
            _warn_if_webclient_configured(self.listeners)

        self.gc_thresholds = read_gc_thresholds(config.get("gc_thresholds", None))
        self.gc_seconds = self.read_gc_intervals(config.get("gc_min_interval", None))

        self.limit_remote_rooms = LimitRemoteRoomsConfig(
            **(config.get("limit_remote_rooms") or {})
        )

        bind_port = config.get("bind_port")
        if bind_port:
            if config.get("no_tls", False):
                raise ConfigError("no_tls is incompatible with bind_port")

            self.listeners = []
            bind_host = config.get("bind_host", "")
            gzip_responses = config.get("gzip_responses", True)

            http_options = HttpListenerConfig(
                resources=[
                    HttpResourceConfig(names=["client"], compress=gzip_responses),
                    HttpResourceConfig(names=["federation"]),
                ],
            )

            self.listeners.append(
                ListenerConfig(
                    port=bind_port,
                    bind_addresses=[bind_host],
                    tls=True,
                    type="http",
                    http_options=http_options,
                )
            )

            unsecure_port = config.get("unsecure_port", bind_port - 400)
            if unsecure_port:
                self.listeners.append(
                    ListenerConfig(
                        port=unsecure_port,
                        bind_addresses=[bind_host],
                        tls=False,
                        type="http",
                        http_options=http_options,
                    )
                )

        manhole = config.get("manhole")
        if manhole:
            self.listeners.append(
                ListenerConfig(
                    port=manhole,
                    bind_addresses=["127.0.0.1"],
                    type="manhole",
                )
            )

        manhole_settings = config.get("manhole_settings") or {}
        validate_config(
            _MANHOLE_SETTINGS_SCHEMA, manhole_settings, ("manhole_settings",)
        )

        manhole_username = manhole_settings.get("username", "matrix")
        manhole_password = manhole_settings.get("password", "rabbithole")
        manhole_priv_key_path = manhole_settings.get("ssh_priv_key_path")
        manhole_pub_key_path = manhole_settings.get("ssh_pub_key_path")

        manhole_priv_key = None
        if manhole_priv_key_path is not None:
            try:
                manhole_priv_key = Key.fromFile(manhole_priv_key_path)
            except Exception as e:
                raise ConfigError(
                    f"Failed to read manhole private key file {manhole_priv_key_path}"
                ) from e

        manhole_pub_key = None
        if manhole_pub_key_path is not None:
            try:
                manhole_pub_key = Key.fromFile(manhole_pub_key_path)
            except Exception as e:
                raise ConfigError(
                    f"Failed to read manhole public key file {manhole_pub_key_path}"
                ) from e

        self.manhole_settings = ManholeConfig(
            username=manhole_username,
            password=manhole_password,
            priv_key=manhole_priv_key,
            pub_key=manhole_pub_key,
        )

        metrics_port = config.get("metrics_port")
        if metrics_port:
            logger.warning(METRICS_PORT_WARNING)

            self.listeners.append(
                ListenerConfig(
                    port=metrics_port,
                    bind_addresses=[config.get("metrics_bind_host", "127.0.0.1")],
                    type="http",
                    http_options=HttpListenerConfig(
                        resources=[HttpResourceConfig(names=["metrics"])]
                    ),
                )
            )

        self.cleanup_extremities_with_dummy_events = config.get(
            "cleanup_extremities_with_dummy_events", True
        )

        # The number of forward extremities in a room needed to send a dummy event.
        self.dummy_events_threshold = config.get("dummy_events_threshold", 10)

        self.enable_ephemeral_messages = config.get("enable_ephemeral_messages", False)

        # Inhibits the /requestToken endpoints from returning an error that might leak
        # information about whether an e-mail address is in use or not on this
        # homeserver, and instead return a 200 with a fake sid if this kind of error is
        # met, without sending anything.
        # This is a compromise between sending an email, which could be a spam vector,
        # and letting the client know which email address is bound to an account and
        # which one isn't.
        self.request_token_inhibit_3pid_errors = config.get(
            "request_token_inhibit_3pid_errors",
            False,
        )

        # List of users trialing the new experimental default push rules. This setting is
        # not included in the sample configuration file on purpose as it's a temporary
        # hack, so that some users can trial the new defaults without impacting every
        # user on the homeserver.
        users_new_default_push_rules: list = (
            config.get("users_new_default_push_rules") or []
        )
        if not isinstance(users_new_default_push_rules, list):
            raise ConfigError("'users_new_default_push_rules' must be a list")

        # Turn the list into a set to improve lookup speed.
        self.users_new_default_push_rules: set = set(users_new_default_push_rules)

        # Whitelist of domain names that given next_link parameters must have
        next_link_domain_whitelist: Optional[List[str]] = config.get(
            "next_link_domain_whitelist"
        )

        self.next_link_domain_whitelist: Optional[Set[str]] = None
        if next_link_domain_whitelist is not None:
            if not isinstance(next_link_domain_whitelist, list):
                raise ConfigError("'next_link_domain_whitelist' must be a list")

            # Turn the list into a set to improve lookup speed.
            self.next_link_domain_whitelist = set(next_link_domain_whitelist)

        templates_config = config.get("templates") or {}
        if not isinstance(templates_config, dict):
            raise ConfigError("The 'templates' section must be a dictionary")

        self.custom_template_directory: Optional[str] = templates_config.get(
            "custom_template_directory"
        )
        if self.custom_template_directory is not None and not isinstance(
            self.custom_template_directory, str
        ):
            raise ConfigError("'custom_template_directory' must be a string")

    def has_tls_listener(self) -> bool:
        return any(listener.tls for listener in self.listeners)

    def generate_config_section(
        self,
        server_name,
        data_dir_path,
        open_private_ports,
        listeners,
        config_dir_path,
        **kwargs,
    ):
        ip_range_blacklist = "\n".join(
            "        #  - '%s'" % ip for ip in DEFAULT_IP_RANGE_BLACKLIST
        )

        _, bind_port = parse_and_validate_server_name(server_name)
        if bind_port is not None:
            unsecure_port = bind_port - 400
        else:
            bind_port = 8448
            unsecure_port = 8008

        pid_file = os.path.join(data_dir_path, "homeserver.pid")

        # Bring DEFAULT_ROOM_VERSION into the local-scope for use in the
        # default config string
        default_room_version = DEFAULT_ROOM_VERSION
        secure_listeners = []
        unsecure_listeners = []
        private_addresses = ["::1", "127.0.0.1"]
        if listeners:
            for listener in listeners:
                if listener["tls"]:
                    secure_listeners.append(listener)
                else:
                    # If we don't want open ports we need to bind the listeners
                    # to some address other than 0.0.0.0. Here we chose to use
                    # localhost.
                    # If the addresses are already bound we won't overwrite them
                    # however.
                    if not open_private_ports:
                        listener.setdefault("bind_addresses", private_addresses)

                    unsecure_listeners.append(listener)

            secure_http_bindings = indent(
                yaml.dump(secure_listeners), " " * 10
            ).lstrip()

            unsecure_http_bindings = indent(
                yaml.dump(unsecure_listeners), " " * 10
            ).lstrip()

        if not unsecure_listeners:
            unsecure_http_bindings = (
                """- port: %(unsecure_port)s
            tls: false
            type: http
            x_forwarded: true"""
                % locals()
            )

            if not open_private_ports:
                unsecure_http_bindings += (
                    "\n            bind_addresses: ['::1', '127.0.0.1']"
                )

            unsecure_http_bindings += """

            resources:
              - names: [client, federation]
                compress: false"""

            if listeners:
                # comment out this block
                unsecure_http_bindings = "#" + re.sub(
                    "\n {10}",
                    lambda match: match.group(0) + "#",
                    unsecure_http_bindings,
                )

        if not secure_listeners:
            secure_http_bindings = (
                """#- port: %(bind_port)s
          #  type: http
          #  tls: true
          #  resources:
          #    - names: [client, federation]"""
                % locals()
            )

        return (
            """\
        ## Server ##

        # The public-facing domain of the server
        #
        # The server_name name will appear at the end of usernames and room addresses
        # created on this server. For example if the server_name was example.com,
        # usernames on this server would be in the format @user:example.com
        #
        # In most cases you should avoid using a matrix specific subdomain such as
        # matrix.example.com or synapse.example.com as the server_name for the same
        # reasons you wouldn't use user@email.example.com as your email address.
        # See https://matrix-org.github.io/synapse/latest/delegate.html
        # for information on how to host Synapse on a subdomain while preserving
        # a clean server_name.
        #
        # The server_name cannot be changed later so it is important to
        # configure this correctly before you start Synapse. It should be all
        # lowercase and may contain an explicit port.
        # Examples: matrix.org, localhost:8080
        #
        server_name: "%(server_name)s"

        # When running as a daemon, the file to store the pid in
        #
        pid_file: %(pid_file)s

        # The absolute URL to the web client which /_matrix/client will redirect
        # to if 'webclient' is configured under the 'listeners' configuration.
        #
        # This option can be also set to the filesystem path to the web client
        # which will be served at /_matrix/client/ if 'webclient' is configured
        # under the 'listeners' configuration, however this is a security risk:
        # https://github.com/matrix-org/synapse#security-note
        #
        #web_client_location: https://riot.example.com/

        # The public-facing base URL that clients use to access this Homeserver (not
        # including _matrix/...). This is the same URL a user might enter into the
        # 'Custom Homeserver URL' field on their client. If you use Synapse with a
        # reverse proxy, this should be the URL to reach Synapse via the proxy.
        # Otherwise, it should be the URL to reach Synapse's client HTTP listener (see
        # 'listeners' below).
        #
        #public_baseurl: https://example.com/

        # Set the soft limit on the number of file descriptors synapse can use
        # Zero is used to indicate synapse should set the soft limit to the
        # hard limit.
        #
        #soft_file_limit: 0

        # Presence tracking allows users to see the state (e.g online/offline)
        # of other local and remote users.
        #
        presence:
          # Uncomment to disable presence tracking on this homeserver. This option
          # replaces the previous top-level 'use_presence' option.
          #
          #enabled: false

        # Whether to require authentication to retrieve profile data (avatars,
        # display names) of other users through the client API. Defaults to
        # 'false'. Note that profile data is also available via the federation
        # API, unless allow_profile_lookup_over_federation is set to false.
        #
        #require_auth_for_profile_requests: true

        # Uncomment to require a user to share a room with another user in order
        # to retrieve their profile information. Only checked on Client-Server
        # requests. Profile requests from other servers should be checked by the
        # requesting server. Defaults to 'false'.
        #
        #limit_profile_requests_to_users_who_share_rooms: true

        # Uncomment to prevent a user's profile data from being retrieved and
        # displayed in a room until they have joined it. By default, a user's
        # profile data is included in an invite event, regardless of the values
        # of the above two settings, and whether or not the users share a server.
        # Defaults to 'true'.
        #
        #include_profile_data_on_invite: false

        # If set to 'true', removes the need for authentication to access the server's
        # public rooms directory through the client API, meaning that anyone can
        # query the room directory. Defaults to 'false'.
        #
        #allow_public_rooms_without_auth: true

        # If set to 'true', allows any other homeserver to fetch the server's public
        # rooms directory via federation. Defaults to 'false'.
        #
        #allow_public_rooms_over_federation: true

        # The default room version for newly created rooms.
        #
        # Known room versions are listed here:
        # https://matrix.org/docs/spec/#complete-list-of-room-versions
        #
        # For example, for room version 1, default_room_version should be set
        # to "1".
        #
        #default_room_version: "%(default_room_version)s"

        # The GC threshold parameters to pass to `gc.set_threshold`, if defined
        #
        #gc_thresholds: [700, 10, 10]

        # The minimum time in seconds between each GC for a generation, regardless of
        # the GC thresholds. This ensures that we don't do GC too frequently.
        #
        # A value of `[1s, 10s, 30s]` indicates that a second must pass between consecutive
        # generation 0 GCs, etc.
        #
        # Defaults to `[1s, 10s, 30s]`.
        #
        #gc_min_interval: [0.5s, 30s, 1m]

        # Set the limit on the returned events in the timeline in the get
        # and sync operations. The default value is 100. -1 means no upper limit.
        #
        # Uncomment the following to increase the limit to 5000.
        #
        #filter_timeline_limit: 5000

        # Whether room invites to users on this server should be blocked
        # (except those sent by local server admins). The default is False.
        #
        #block_non_admin_invites: true

        # Room searching
        #
        # If disabled, new messages will not be indexed for searching and users
        # will receive errors when searching for messages. Defaults to enabled.
        #
        #enable_search: false

        # Prevent outgoing requests from being sent to the following blacklisted IP address
        # CIDR ranges. If this option is not specified then it defaults to private IP
        # address ranges (see the example below).
        #
        # The blacklist applies to the outbound requests for federation, identity servers,
        # push servers, and for checking key validity for third-party invite events.
        #
        # (0.0.0.0 and :: are always blacklisted, whether or not they are explicitly
        # listed here, since they correspond to unroutable addresses.)
        #
        # This option replaces federation_ip_range_blacklist in Synapse v1.25.0.
        #
        # Note: The value is ignored when an HTTP proxy is in use
        #
        #ip_range_blacklist:
%(ip_range_blacklist)s

        # List of IP address CIDR ranges that should be allowed for federation,
        # identity servers, push servers, and for checking key validity for
        # third-party invite events. This is useful for specifying exceptions to
        # wide-ranging blacklisted target IP ranges - e.g. for communication with
        # a push server only visible in your network.
        #
        # This whitelist overrides ip_range_blacklist and defaults to an empty
        # list.
        #
        #ip_range_whitelist:
        #   - '192.168.1.1'

        # List of ports that Synapse should listen on, their purpose and their
        # configuration.
        #
        # Options for each listener include:
        #
        #   port: the TCP port to bind to
        #
        #   bind_addresses: a list of local addresses to listen on. The default is
        #       'all local interfaces'.
        #
        #   type: the type of listener. Normally 'http', but other valid options are:
        #       'manhole' (see https://matrix-org.github.io/synapse/latest/manhole.html),
        #       'metrics' (see https://matrix-org.github.io/synapse/latest/metrics-howto.html),
        #       'replication' (see https://matrix-org.github.io/synapse/latest/workers.html).
        #
        #   tls: set to true to enable TLS for this listener. Will use the TLS
        #       key/cert specified in tls_private_key_path / tls_certificate_path.
        #
        #   x_forwarded: Only valid for an 'http' listener. Set to true to use the
        #       X-Forwarded-For header as the client IP. Useful when Synapse is
        #       behind a reverse-proxy.
        #
        #   resources: Only valid for an 'http' listener. A list of resources to host
        #       on this port. Options for each resource are:
        #
        #       names: a list of names of HTTP resources. See below for a list of
        #           valid resource names.
        #
        #       compress: set to true to enable HTTP compression for this resource.
        #
        #   additional_resources: Only valid for an 'http' listener. A map of
        #        additional endpoints which should be loaded via dynamic modules.
        #
        # Valid resource names are:
        #
        #   client: the client-server API (/_matrix/client), and the synapse admin
        #       API (/_synapse/admin). Also implies 'media' and 'static'.
        #
        #   consent: user consent forms (/_matrix/consent).
        #       See https://matrix-org.github.io/synapse/latest/consent_tracking.html.
        #
        #   federation: the server-server API (/_matrix/federation). Also implies
        #       'media', 'keys', 'openid'
        #
        #   keys: the key discovery API (/_matrix/keys).
        #
        #   media: the media API (/_matrix/media).
        #
        #   metrics: the metrics interface.
        #       See https://matrix-org.github.io/synapse/latest/metrics-howto.html.
        #
        #   openid: OpenID authentication.
        #
        #   replication: the HTTP replication API (/_synapse/replication).
        #       See https://matrix-org.github.io/synapse/latest/workers.html.
        #
        #   static: static resources under synapse/static (/_matrix/static). (Mostly
        #       useful for 'fallback authentication'.)
        #
        #   webclient: A web client. Requires web_client_location to be set.
        #
        listeners:
          # TLS-enabled listener: for when matrix traffic is sent directly to synapse.
          #
          # Disabled by default. To enable it, uncomment the following. (Note that you
          # will also need to give Synapse a TLS key and certificate: see the TLS section
          # below.)
          #
          %(secure_http_bindings)s

          # Unsecure HTTP listener: for when matrix traffic passes through a reverse proxy
          # that unwraps TLS.
          #
          # If you plan to use a reverse proxy, please see
          # https://matrix-org.github.io/synapse/latest/reverse_proxy.html.
          #
          %(unsecure_http_bindings)s

            # example additional_resources:
            #
            #additional_resources:
            #  "/_matrix/my/custom/endpoint":
            #    module: my_module.CustomRequestHandler
            #    config: {}

          # Turn on the twisted ssh manhole service on localhost on the given
          # port.
          #
          #- port: 9000
          #  bind_addresses: ['::1', '127.0.0.1']
          #  type: manhole

        # Connection settings for the manhole
        #
        manhole_settings:
          # The username for the manhole. This defaults to 'matrix'.
          #
          #username: manhole

          # The password for the manhole. This defaults to 'rabbithole'.
          #
          #password: mypassword

          # The private and public SSH key pair used to encrypt the manhole traffic.
          # If these are left unset, then hardcoded and non-secret keys are used,
          # which could allow traffic to be intercepted if sent over a public network.
          #
          #ssh_priv_key_path: %(config_dir_path)s/id_rsa
          #ssh_pub_key_path: %(config_dir_path)s/id_rsa.pub

        # Forward extremities can build up in a room due to networking delays between
        # homeservers. Once this happens in a large room, calculation of the state of
        # that room can become quite expensive. To mitigate this, once the number of
        # forward extremities reaches a given threshold, Synapse will send an
        # org.matrix.dummy_event event, which will reduce the forward extremities
        # in the room.
        #
        # This setting defines the threshold (i.e. number of forward extremities in the
        # room) at which dummy events are sent. The default value is 10.
        #
        #dummy_events_threshold: 5


        ## Homeserver blocking ##

        # How to reach the server admin, used in ResourceLimitError
        #
        #admin_contact: 'mailto:admin@server.com'

        # Global blocking
        #
        #hs_disabled: false
        #hs_disabled_message: 'Human readable reason for why the HS is blocked'

        # Monthly Active User Blocking
        #
        # Used in cases where the admin or server owner wants to limit to the
        # number of monthly active users.
        #
        # 'limit_usage_by_mau' disables/enables monthly active user blocking. When
        # enabled and a limit is reached the server returns a 'ResourceLimitError'
        # with error type Codes.RESOURCE_LIMIT_EXCEEDED
        #
        # 'max_mau_value' is the hard limit of monthly active users above which
        # the server will start blocking user actions.
        #
        # 'mau_trial_days' is a means to add a grace period for active users. It
        # means that users must be active for this number of days before they
        # can be considered active and guards against the case where lots of users
        # sign up in a short space of time never to return after their initial
        # session.
        #
        # 'mau_limit_alerting' is a means of limiting client side alerting
        # should the mau limit be reached. This is useful for small instances
        # where the admin has 5 mau seats (say) for 5 specific people and no
        # interest increasing the mau limit further. Defaults to True, which
        # means that alerting is enabled
        #
        #limit_usage_by_mau: false
        #max_mau_value: 50
        #mau_trial_days: 2
        #mau_limit_alerting: false

        # If enabled, the metrics for the number of monthly active users will
        # be populated, however no one will be limited. If limit_usage_by_mau
        # is true, this is implied to be true.
        #
        #mau_stats_only: false

        # Sometimes the server admin will want to ensure certain accounts are
        # never blocked by mau checking. These accounts are specified here.
        #
        #mau_limit_reserved_threepids:
        #  - medium: 'email'
        #    address: 'reserved_user@example.com'

        # Used by phonehome stats to group together related servers.
        #server_context: context

        # Resource-constrained homeserver settings
        #
        # When this is enabled, the room "complexity" will be checked before a user
        # joins a new remote room. If it is above the complexity limit, the server will
        # disallow joining, or will instantly leave.
        #
        # Room complexity is an arbitrary measure based on factors such as the number of
        # users in the room.
        #
        limit_remote_rooms:
          # Uncomment to enable room complexity checking.
          #
          #enabled: true

          # the limit above which rooms cannot be joined. The default is 1.0.
          #
          #complexity: 0.5

          # override the error which is returned when the room is too complex.
          #
          #complexity_error: "This room is too complex."

          # allow server admins to join complex rooms. Default is false.
          #
          #admins_can_join: true

        # Whether to require a user to be in the room to add an alias to it.
        # Defaults to 'true'.
        #
        #require_membership_for_aliases: false

        # Whether to allow per-room membership profiles through the send of membership
        # events with profile information that differ from the target's global profile.
        # Defaults to 'true'.
        #
        #allow_per_room_profiles: false

        # Whether to show the users on this homeserver in the user directory. Defaults to
        # 'true'.
        #
        #show_users_in_user_directory: false

        # Message retention policy at the server level.
        #
        # Room admins and mods can define a retention period for their rooms using the
        # 'm.room.retention' state event, and server admins can cap this period by setting
        # the 'allowed_lifetime_min' and 'allowed_lifetime_max' config options.
        #
        # If this feature is enabled, Synapse will regularly look for and purge events
        # which are older than the room's maximum retention period. Synapse will also
        # filter events received over federation so that events that should have been
        # purged are ignored and not stored again.
        #
        retention:
          # The message retention policies feature is disabled by default. Uncomment the
          # following line to enable it.
          #
          #enabled: true

          # Default retention policy. If set, Synapse will apply it to rooms that lack the
          # 'm.room.retention' state event. Currently, the value of 'min_lifetime' doesn't
          # matter much because Synapse doesn't take it into account yet.
          #
          #default_policy:
          #  min_lifetime: 1d
          #  max_lifetime: 1y

          # Retention policy limits. If set, a user won't be able to send a
          # 'm.room.retention' event which features a 'min_lifetime' or a 'max_lifetime'
          # that's not within this range. This is especially useful in closed federations,
          # in which server admins can make sure every federating server applies the same
          # rules.
          #
          #allowed_lifetime_min: 1d
          #allowed_lifetime_max: 1y

          # Server admins can define the settings of the background jobs purging the
          # events which lifetime has expired under the 'purge_jobs' section.
          #
          # If no configuration is provided, a single job will be set up to delete expired
          # events in every room daily.
          #
          # Each job's configuration defines which range of message lifetimes the job
          # takes care of. For example, if 'shortest_max_lifetime' is '2d' and
          # 'longest_max_lifetime' is '3d', the job will handle purging expired events in
          # rooms whose state defines a 'max_lifetime' that's both higher than 2 days, and
          # lower than or equal to 3 days. Both the minimum and the maximum value of a
          # range are optional, e.g. a job with no 'shortest_max_lifetime' and a
          # 'longest_max_lifetime' of '3d' will handle every room with a retention policy
          # which 'max_lifetime' is lower than or equal to three days.
          #
          # The rationale for this per-job configuration is that some rooms might have a
          # retention policy with a low 'max_lifetime', where history needs to be purged
          # of outdated messages on a very frequent basis (e.g. every 5min), but not want
          # that purge to be performed by a job that's iterating over every room it knows,
          # which would be quite heavy on the server.
          #
          #purge_jobs:
          #  - shortest_max_lifetime: 1d
          #    longest_max_lifetime: 3d
          #    interval: 5m:
          #  - shortest_max_lifetime: 3d
          #    longest_max_lifetime: 1y
          #    interval: 24h

        # How long to keep redacted events in unredacted form in the database. After
        # this period redacted events get replaced with their redacted form in the DB.
        #
        # Defaults to `7d`. Set to `null` to disable.
        #
        #redaction_retention_period: 28d

        # How long to track users' last seen time and IPs in the database.
        #
        # Defaults to `28d`. Set to `null` to disable clearing out of old rows.
        #
        #user_ips_max_age: 14d

        # Inhibits the /requestToken endpoints from returning an error that might leak
        # information about whether an e-mail address is in use or not on this
        # homeserver.
        # Note that for some endpoints the error situation is the e-mail already being
        # used, and for others the error is entering the e-mail being unused.
        # If this option is enabled, instead of returning an error, these endpoints will
        # act as if no error happened and return a fake session ID ('sid') to clients.
        #
        #request_token_inhibit_3pid_errors: true

        # A list of domains that the domain portion of 'next_link' parameters
        # must match.
        #
        # This parameter is optionally provided by clients while requesting
        # validation of an email or phone number, and maps to a link that
        # users will be automatically redirected to after validation
        # succeeds. Clients can make use this parameter to aid the validation
        # process.
        #
        # The whitelist is applied whether the homeserver or an
        # identity server is handling validation.
        #
        # The default value is no whitelist functionality; all domains are
        # allowed. Setting this value to an empty list will instead disallow
        # all domains.
        #
        #next_link_domain_whitelist: ["matrix.org"]

        # Templates to use when generating email or HTML page contents.
        #
        templates:
          # Directory in which Synapse will try to find template files to use to generate
          # email or HTML page contents.
          # If not set, or a file is not found within the template directory, a default
          # template from within the Synapse package will be used.
          #
          # See https://matrix-org.github.io/synapse/latest/templates.html for more
          # information about using custom templates.
          #
          #custom_template_directory: /path/to/custom/templates/
        """
            % locals()
        )

    def read_arguments(self, args):
        if args.manhole is not None:
            self.manhole = args.manhole
        if args.daemonize is not None:
            self.daemonize = args.daemonize
        if args.print_pidfile is not None:
            self.print_pidfile = args.print_pidfile

    @staticmethod
    def add_arguments(parser):
        server_group = parser.add_argument_group("server")
        server_group.add_argument(
            "-D",
            "--daemonize",
            action="store_true",
            default=None,
            help="Daemonize the homeserver",
        )
        server_group.add_argument(
            "--print-pidfile",
            action="store_true",
            default=None,
            help="Print the path to the pidfile just before daemonizing",
        )
        server_group.add_argument(
            "--manhole",
            metavar="PORT",
            dest="manhole",
            type=int,
            help="Turn on the twisted telnet manhole service on the given port.",
        )

    def read_gc_intervals(self, durations) -> Optional[Tuple[float, float, float]]:
        """Reads the three durations for the GC min interval option, returning seconds."""
        if durations is None:
            return None

        try:
            if len(durations) != 3:
                raise ValueError()
            return (
                self.parse_duration(durations[0]) / 1000,
                self.parse_duration(durations[1]) / 1000,
                self.parse_duration(durations[2]) / 1000,
            )
        except Exception:
            raise ConfigError(
                "Value of `gc_min_interval` must be a list of three durations if set"
            )


def is_threepid_reserved(reserved_threepids, threepid):
    """Check the threepid against the reserved threepid config
    Args:
        reserved_threepids([dict]) - list of reserved threepids
        threepid(dict) - The threepid to test for

    Returns:
        boolean Is the threepid undertest reserved_user
    """

    for tp in reserved_threepids:
        if threepid["medium"] == tp["medium"] and threepid["address"] == tp["address"]:
            return True
    return False


def read_gc_thresholds(thresholds):
    """Reads the three integer thresholds for garbage collection. Ensures that
    the thresholds are integers if thresholds are supplied.
    """
    if thresholds is None:
        return None
    try:
        assert len(thresholds) == 3
        return int(thresholds[0]), int(thresholds[1]), int(thresholds[2])
    except Exception:
        raise ConfigError(
            "Value of `gc_threshold` must be a list of three integers if set"
        )


def parse_listener_def(listener: Any) -> ListenerConfig:
    """parse a listener config from the config file"""
    listener_type = listener["type"]

    port = listener.get("port")
    if not isinstance(port, int):
        raise ConfigError("Listener configuration is lacking a valid 'port' option")

    tls = listener.get("tls", False)

    bind_addresses = listener.get("bind_addresses", [])
    bind_address = listener.get("bind_address")
    # if bind_address was specified, add it to the list of addresses
    if bind_address:
        bind_addresses.append(bind_address)

    # if we still have an empty list of addresses, use the default list
    if not bind_addresses:
        if listener_type == "metrics":
            # the metrics listener doesn't support IPv6
            bind_addresses.append("0.0.0.0")
        else:
            bind_addresses.extend(DEFAULT_BIND_ADDRESSES)

    http_config = None
    if listener_type == "http":
        http_config = HttpListenerConfig(
            x_forwarded=listener.get("x_forwarded", False),
            resources=[
                HttpResourceConfig(**res) for res in listener.get("resources", [])
            ],
            additional_resources=listener.get("additional_resources", {}),
            tag=listener.get("tag"),
        )

    return ListenerConfig(port, bind_addresses, listener_type, tls, http_config)


NO_MORE_WEB_CLIENT_WARNING = """
Synapse no longer includes a web client. To enable a web client, configure
web_client_location. To remove this warning, remove 'webclient' from the 'listeners'
configuration.
"""


def _warn_if_webclient_configured(listeners: Iterable[ListenerConfig]) -> None:
    for listener in listeners:
        if not listener.http_options:
            continue
        for res in listener.http_options.resources:
            for name in res.names:
                if name == "webclient":
                    logger.warning(NO_MORE_WEB_CLIENT_WARNING)
                    return


_MANHOLE_SETTINGS_SCHEMA = {
    "type": "object",
    "properties": {
        "username": {"type": "string"},
        "password": {"type": "string"},
        "ssh_priv_key_path": {"type": "string"},
        "ssh_pub_key_path": {"type": "string"},
    },
}<|MERGE_RESOLUTION|>--- conflicted
+++ resolved
@@ -452,133 +452,12 @@
         # events with profile information that differ from the target's global profile.
         self.allow_per_room_profiles = config.get("allow_per_room_profiles", True)
 
-<<<<<<< HEAD
         # Whether to show the users on this homeserver in the user directory. Defaults to
         # True.
         self.show_users_in_user_directory = config.get(
             "show_users_in_user_directory", True
         )
 
-        retention_config = config.get("retention")
-        if retention_config is None:
-            retention_config = {}
-
-        self.retention_enabled = retention_config.get("enabled", False)
-
-        retention_default_policy = retention_config.get("default_policy")
-
-        if retention_default_policy is not None:
-            self.retention_default_min_lifetime = retention_default_policy.get(
-                "min_lifetime"
-            )
-            if self.retention_default_min_lifetime is not None:
-                self.retention_default_min_lifetime = self.parse_duration(
-                    self.retention_default_min_lifetime
-                )
-
-            self.retention_default_max_lifetime = retention_default_policy.get(
-                "max_lifetime"
-            )
-            if self.retention_default_max_lifetime is not None:
-                self.retention_default_max_lifetime = self.parse_duration(
-                    self.retention_default_max_lifetime
-                )
-
-            if (
-                self.retention_default_min_lifetime is not None
-                and self.retention_default_max_lifetime is not None
-                and (
-                    self.retention_default_min_lifetime
-                    > self.retention_default_max_lifetime
-                )
-            ):
-                raise ConfigError(
-                    "The default retention policy's 'min_lifetime' can not be greater"
-                    " than its 'max_lifetime'"
-                )
-        else:
-            self.retention_default_min_lifetime = None
-            self.retention_default_max_lifetime = None
-
-        if self.retention_enabled:
-            logger.info(
-                "Message retention policies support enabled with the following default"
-                " policy: min_lifetime = %s ; max_lifetime = %s",
-                self.retention_default_min_lifetime,
-                self.retention_default_max_lifetime,
-            )
-
-        self.retention_allowed_lifetime_min = retention_config.get(
-            "allowed_lifetime_min"
-        )
-        if self.retention_allowed_lifetime_min is not None:
-            self.retention_allowed_lifetime_min = self.parse_duration(
-                self.retention_allowed_lifetime_min
-            )
-
-        self.retention_allowed_lifetime_max = retention_config.get(
-            "allowed_lifetime_max"
-        )
-        if self.retention_allowed_lifetime_max is not None:
-            self.retention_allowed_lifetime_max = self.parse_duration(
-                self.retention_allowed_lifetime_max
-            )
-
-        if (
-            self.retention_allowed_lifetime_min is not None
-            and self.retention_allowed_lifetime_max is not None
-            and self.retention_allowed_lifetime_min
-            > self.retention_allowed_lifetime_max
-        ):
-            raise ConfigError(
-                "Invalid retention policy limits: 'allowed_lifetime_min' can not be"
-                " greater than 'allowed_lifetime_max'"
-            )
-
-        self.retention_purge_jobs: List[RetentionConfig] = []
-        for purge_job_config in retention_config.get("purge_jobs", []):
-            interval_config = purge_job_config.get("interval")
-
-            if interval_config is None:
-                raise ConfigError(
-                    "A retention policy's purge jobs configuration must have the"
-                    " 'interval' key set."
-                )
-
-            interval = self.parse_duration(interval_config)
-
-            shortest_max_lifetime = purge_job_config.get("shortest_max_lifetime")
-
-            if shortest_max_lifetime is not None:
-                shortest_max_lifetime = self.parse_duration(shortest_max_lifetime)
-
-            longest_max_lifetime = purge_job_config.get("longest_max_lifetime")
-
-            if longest_max_lifetime is not None:
-                longest_max_lifetime = self.parse_duration(longest_max_lifetime)
-
-            if (
-                shortest_max_lifetime is not None
-                and longest_max_lifetime is not None
-                and shortest_max_lifetime > longest_max_lifetime
-            ):
-                raise ConfigError(
-                    "A retention policy's purge jobs configuration's"
-                    " 'shortest_max_lifetime' value can not be greater than its"
-                    " 'longest_max_lifetime' value."
-                )
-
-            self.retention_purge_jobs.append(
-                RetentionConfig(interval, shortest_max_lifetime, longest_max_lifetime)
-            )
-
-        if not self.retention_purge_jobs:
-            self.retention_purge_jobs = [
-                RetentionConfig(self.parse_duration("1d"), None, None)
-            ]
-
-=======
->>>>>>> 2d44ee68
         self.listeners = [parse_listener_def(x) for x in config.get("listeners", [])]
 
         # no_tls is not really supported any more, but let's grandfather it in
