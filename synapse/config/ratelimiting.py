# Copyright 2014-2016 OpenMarket Ltd
#
# Licensed under the Apache License, Version 2.0 (the "License");
# you may not use this file except in compliance with the License.
# You may obtain a copy of the License at
#
#     http://www.apache.org/licenses/LICENSE-2.0
#
# Unless required by applicable law or agreed to in writing, software
# distributed under the License is distributed on an "AS IS" BASIS,
# WITHOUT WARRANTIES OR CONDITIONS OF ANY KIND, either express or implied.
# See the License for the specific language governing permissions and
# limitations under the License.

from typing import Any, Dict, Optional

import attr

from synapse.types import JsonDict

from ._base import Config


class RateLimitConfig:
    def __init__(
        self,
        config: Dict[str, float],
        defaults: Optional[Dict[str, float]] = None,
    ):
        defaults = defaults or {"per_second": 0.17, "burst_count": 3.0}

        self.per_second = config.get("per_second", defaults["per_second"])
        self.burst_count = int(config.get("burst_count", defaults["burst_count"]))


@attr.s(auto_attribs=True)
class FederationRateLimitConfig:
    window_size: int = 1000
    sleep_limit: int = 10
    sleep_delay: int = 500
    reject_limit: int = 50
    concurrent: int = 3


class RatelimitConfig(Config):
    section = "ratelimiting"

    def read_config(self, config: JsonDict, **kwargs: Any) -> None:

        # Load the new-style messages config if it exists. Otherwise fall back
        # to the old method.
        if "rc_message" in config:
            self.rc_message = RateLimitConfig(
                config["rc_message"], defaults={"per_second": 0.2, "burst_count": 10.0}
            )
        else:
            self.rc_message = RateLimitConfig(
                {
                    "per_second": config.get("rc_messages_per_second", 0.2),
                    "burst_count": config.get("rc_message_burst_count", 10.0),
                }
            )

        # Load the new-style federation config, if it exists. Otherwise, fall
        # back to the old method.
        if "rc_federation" in config:
            self.rc_federation = FederationRateLimitConfig(**config["rc_federation"])
        else:
            self.rc_federation = FederationRateLimitConfig(
                **{
                    k: v
                    for k, v in {
                        "window_size": config.get("federation_rc_window_size"),
                        "sleep_limit": config.get("federation_rc_sleep_limit"),
                        "sleep_delay": config.get("federation_rc_sleep_delay"),
                        "reject_limit": config.get("federation_rc_reject_limit"),
                        "concurrent": config.get("federation_rc_concurrent"),
                    }.items()
                    if v is not None
                }
            )

        self.rc_registration = RateLimitConfig(config.get("rc_registration", {}))
        self.rc_third_party_invite = RateLimitConfig(
            config.get("rc_third_party_invite", {})
        )

        self.rc_registration_token_validity = RateLimitConfig(
            config.get("rc_registration_token_validity", {}),
            defaults={"per_second": 0.1, "burst_count": 5},
        )

        rc_login_config = config.get("rc_login", {})
        self.rc_login_address = RateLimitConfig(rc_login_config.get("address", {}))
        self.rc_login_account = RateLimitConfig(rc_login_config.get("account", {}))
        self.rc_login_failed_attempts = RateLimitConfig(
            rc_login_config.get("failed_attempts", {})
        )

        self.federation_rr_transactions_per_room_per_second = config.get(
            "federation_rr_transactions_per_room_per_second", 50
        )

        rc_admin_redaction = config.get("rc_admin_redaction")
        self.rc_admin_redaction = None
        if rc_admin_redaction:
            self.rc_admin_redaction = RateLimitConfig(rc_admin_redaction)

        self.rc_joins_local = RateLimitConfig(
            config.get("rc_joins", {}).get("local", {}),
            defaults={"per_second": 0.1, "burst_count": 10},
        )
        self.rc_joins_remote = RateLimitConfig(
            config.get("rc_joins", {}).get("remote", {}),
            defaults={"per_second": 0.01, "burst_count": 10},
        )

        # Ratelimit cross-user key requests:
        # * For local requests this is keyed by the sending device.
        # * For requests received over federation this is keyed by the origin.
        #
        # Note that this isn't exposed in the configuration as it is obscure.
        self.rc_key_requests = RateLimitConfig(
            config.get("rc_key_requests", {}),
            defaults={"per_second": 20, "burst_count": 100},
        )

        self.rc_3pid_validation = RateLimitConfig(
            config.get("rc_3pid_validation") or {},
            defaults={"per_second": 0.003, "burst_count": 5},
        )

        self.rc_invites_per_room = RateLimitConfig(
            config.get("rc_invites", {}).get("per_room", {}),
            defaults={"per_second": 0.3, "burst_count": 10},
        )
        self.rc_invites_per_user = RateLimitConfig(
            config.get("rc_invites", {}).get("per_user", {}),
            defaults={"per_second": 0.003, "burst_count": 5},
        )

        self.rc_third_party_invite = RateLimitConfig(
            config.get("rc_third_party_invite", {}),
            defaults={
                "per_second": self.rc_message.per_second,
                "burst_count": self.rc_message.burst_count,
            },
        )

<<<<<<< HEAD
    def generate_config_section(self, **kwargs):
=======
    def generate_config_section(self, **kwargs: Any) -> str:
>>>>>>> 78b99de7
        return """\
        ## Ratelimiting ##

        # Ratelimiting settings for client actions (registration, login, messaging).
        #
        # Each ratelimiting configuration is made of two parameters:
        #   - per_second: number of requests a client can send per second.
        #   - burst_count: number of requests a client can send before being throttled.
        #
        # Synapse currently uses the following configurations:
        #   - one for messages that ratelimits sending based on the account the client
        #     is using
        #   - one for registration that ratelimits registration requests based on the
        #     client's IP address.
        #   - one for checking the validity of registration tokens that ratelimits
        #     requests based on the client's IP address.
        #   - one for login that ratelimits login requests based on the client's IP
        #     address.
        #   - one for login that ratelimits login requests based on the account the
        #     client is attempting to log into.
        #   - one for login that ratelimits login requests based on the account the
        #     client is attempting to log into, based on the amount of failed login
        #     attempts for this account.
        #   - one that ratelimits third-party invites requests based on the account
        #     that's making the requests.
        #   - one for ratelimiting redactions by room admins. If this is not explicitly
        #     set then it uses the same ratelimiting as per rc_message. This is useful
        #     to allow room admins to deal with abuse quickly.
        #   - two for ratelimiting number of rooms a user can join, "local" for when
        #     users are joining rooms the server is already in (this is cheap) vs
        #     "remote" for when users are trying to join rooms not on the server (which
        #     can be more expensive)
        #   - one for ratelimiting how often a user or IP can attempt to validate a 3PID.
        #   - two for ratelimiting how often invites can be sent in a room or to a
        #     specific user.
        #   - one for ratelimiting 3PID invites (i.e. invites sent to a third-party ID
        #     such as an email address or a phone number) based on the account that's
        #     sending the invite.
        #
        # The defaults are as shown below.
        #
        #rc_message:
        #  per_second: 0.2
        #  burst_count: 10
        #
        #rc_registration:
        #  per_second: 0.17
        #  burst_count: 3
        #
        #rc_registration_token_validity:
        #  per_second: 0.1
        #  burst_count: 5
        #
        #rc_login:
        #  address:
        #    per_second: 0.17
        #    burst_count: 3
        #  account:
        #    per_second: 0.17
        #    burst_count: 3
        #  failed_attempts:
        #    per_second: 0.17
        #    burst_count: 3
        #
        #rc_third_party_invite:
        #  per_second: 0.2
        #  burst_count: 10
        #
        #rc_admin_redaction:
        #  per_second: 1
        #  burst_count: 50
        #
        #rc_joins:
        #  local:
        #    per_second: 0.1
        #    burst_count: 10
        #  remote:
        #    per_second: 0.01
        #    burst_count: 10
        #
        #rc_3pid_validation:
        #  per_second: 0.003
        #  burst_count: 5
        #
        #rc_invites:
        #  per_room:
        #    per_second: 0.3
        #    burst_count: 10
        #  per_user:
        #    per_second: 0.003
        #    burst_count: 5
        #
        #rc_third_party_invite:
        #  per_second: 0.2
        #  burst_count: 10

        # Ratelimiting settings for incoming federation
        #
        # The rc_federation configuration is made up of the following settings:
        #   - window_size: window size in milliseconds
        #   - sleep_limit: number of federation requests from a single server in
        #     a window before the server will delay processing the request.
        #   - sleep_delay: duration in milliseconds to delay processing events
        #     from remote servers by if they go over the sleep limit.
        #   - reject_limit: maximum number of concurrent federation requests
        #     allowed from a single server
        #   - concurrent: number of federation requests to concurrently process
        #     from a single server
        #
        # The defaults are as shown below.
        #
        #rc_federation:
        #  window_size: 1000
        #  sleep_limit: 10
        #  sleep_delay: 500
        #  reject_limit: 50
        #  concurrent: 3

        # Target outgoing federation transaction frequency for sending read-receipts,
        # per-room.
        #
        # If we end up trying to send out more read-receipts, they will get buffered up
        # into fewer transactions.
        #
        #federation_rr_transactions_per_room_per_second: 50
        """<|MERGE_RESOLUTION|>--- conflicted
+++ resolved
@@ -147,11 +147,7 @@
             },
         )
 
-<<<<<<< HEAD
-    def generate_config_section(self, **kwargs):
-=======
     def generate_config_section(self, **kwargs: Any) -> str:
->>>>>>> 78b99de7
         return """\
         ## Ratelimiting ##
 
