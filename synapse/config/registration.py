--- conflicted
+++ resolved
@@ -21,78 +21,6 @@
 from synapse.util.stringutils import random_string_with_symbols
 
 
-<<<<<<< HEAD
-class AccountValidityConfig(Config):
-    section = "accountvalidity"
-
-    def __init__(self, config, synapse_config):
-        if config is None:
-            return
-        super().__init__()
-        self.enabled = config.get("enabled", False)
-        self.renew_by_email_enabled = "renew_at" in config
-
-        if self.enabled:
-            if "period" in config:
-                self.period = self.parse_duration(config["period"])
-            else:
-                raise ConfigError("'period' is required when using account validity")
-
-            if "renew_at" in config:
-                self.renew_at = self.parse_duration(config["renew_at"])
-
-            if "renew_email_subject" in config:
-                self.renew_email_subject = config["renew_email_subject"]
-            else:
-                self.renew_email_subject = "Renew your %(app)s account"
-
-            self.startup_job_max_delta = self.period * 10.0 / 100.0
-
-        if self.renew_by_email_enabled:
-            if "public_baseurl" not in synapse_config:
-                raise ConfigError("Can't send renewal emails without 'public_baseurl'")
-
-        template_dir = config.get("template_dir")
-
-        if not template_dir:
-            template_dir = pkg_resources.resource_filename("synapse", "res/templates")
-
-        if "account_renewed_html_path" in config:
-            file_path = os.path.join(template_dir, config["account_renewed_html_path"])
-
-            self.account_renewed_html_content = self.read_file(
-                file_path, "account_validity.account_renewed_html_path"
-            )
-        else:
-            self.account_renewed_html_content = (
-                "<html><body>Your account has been successfully renewed.</body><html>"
-            )
-
-        if "invalid_token_html_path" in config:
-            file_path = os.path.join(template_dir, config["invalid_token_html_path"])
-
-            self.invalid_token_html_content = self.read_file(
-                file_path, "account_validity.invalid_token_html_path"
-            )
-        else:
-            self.invalid_token_html_content = (
-                "<html><body>Invalid renewal token.</body><html>"
-            )
-
-        if "unknown_user_path" in config:
-            file_path = os.path.join(template_dir, config["unknown_user_path"])
-
-            self.unknown_user_html_content = self.read_file(
-                file_path, "account_validity.unknown_user_path"
-            )
-        else:
-            self.unknown_user_html_content = (
-                "<html><body>Unknown user.</body><html>"
-            )
-
-
-=======
->>>>>>> 0060eb33
 class RegistrationConfig(Config):
     section = "registration"
 
