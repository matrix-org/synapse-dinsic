--- conflicted
+++ resolved
@@ -93,11 +93,7 @@
         return getattr(self, "soft_failed", False)
 
     def should_proactively_send(self):
-<<<<<<< HEAD
-        """Whether the eventm, if ours, should be sent to other clients and
-=======
         """Whether the event, if ours, should be sent to other clients and
->>>>>>> e0be8d70
         servers.
 
         This is used for sending dummy events internally. Servers and clients
