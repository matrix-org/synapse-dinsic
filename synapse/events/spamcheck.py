# Copyright 2017 New Vector Ltd
# Copyright 2019 The Matrix.org Foundation C.I.C.
#
# Licensed under the Apache License, Version 2.0 (the "License");
# you may not use this file except in compliance with the License.
# You may obtain a copy of the License at
#
#     http://www.apache.org/licenses/LICENSE-2.0
#
# Unless required by applicable law or agreed to in writing, software
# distributed under the License is distributed on an "AS IS" BASIS,
# WITHOUT WARRANTIES OR CONDITIONS OF ANY KIND, either express or implied.
# See the License for the specific language governing permissions and
# limitations under the License.

import inspect
import logging
from typing import (
    TYPE_CHECKING,
    Any,
    Awaitable,
    Callable,
    Collection,
    Dict,
    List,
    Optional,
    Tuple,
    Union,
)

from synapse.rest.media.v1._base import FileInfo
from synapse.rest.media.v1.media_storage import ReadableFileWrapper
from synapse.spam_checker_api import RegistrationBehaviour
from synapse.types import RoomAlias
from synapse.util.async_helpers import maybe_awaitable

if TYPE_CHECKING:
    import synapse.events
    import synapse.server

logger = logging.getLogger(__name__)

CHECK_EVENT_FOR_SPAM_CALLBACK = Callable[
    ["synapse.events.EventBase"],
    Awaitable[Union[bool, str]],
]
USER_MAY_JOIN_ROOM_CALLBACK = Callable[[str, str, bool], Awaitable[bool]]
USER_MAY_INVITE_CALLBACK = Callable[[str, str, str], Awaitable[bool]]
USER_MAY_SEND_3PID_INVITE_CALLBACK = Callable[[str, str, str, str], Awaitable[bool]]
USER_MAY_CREATE_ROOM_CALLBACK = Callable[[str], Awaitable[bool]]
USER_MAY_CREATE_ROOM_WITH_INVITES_CALLBACK = Callable[
    [str, List[str], List[Dict[str, str]]], Awaitable[bool]
]
USER_MAY_CREATE_ROOM_ALIAS_CALLBACK = Callable[[str, RoomAlias], Awaitable[bool]]
USER_MAY_PUBLISH_ROOM_CALLBACK = Callable[[str, str], Awaitable[bool]]
CHECK_USERNAME_FOR_SPAM_CALLBACK = Callable[[Dict[str, str]], Awaitable[bool]]
LEGACY_CHECK_REGISTRATION_FOR_SPAM_CALLBACK = Callable[
    [
        Optional[dict],
        Optional[str],
        Collection[Tuple[str, str]],
    ],
    Awaitable[RegistrationBehaviour],
]
CHECK_REGISTRATION_FOR_SPAM_CALLBACK = Callable[
    [
        Optional[dict],
        Optional[str],
        Collection[Tuple[str, str]],
        Optional[str],
    ],
    Awaitable[RegistrationBehaviour],
]
CHECK_MEDIA_FILE_FOR_SPAM_CALLBACK = Callable[
    [ReadableFileWrapper, FileInfo],
    Awaitable[bool],
]


<<<<<<< HEAD
def load_legacy_spam_checkers(hs: "synapse.server.HomeServer") -> None:
=======
def load_legacy_spam_checkers(hs: "synapse.server.HomeServer"):
>>>>>>> 2ac52f49
    """Wrapper that loads spam checkers configured using the old configuration, and
    registers the spam checker hooks they implement.
    """
    spam_checkers: List[Any] = []
    api = hs.get_module_api()
    for module, config in hs.config.spamchecker.spam_checkers:
        # Older spam checkers don't accept the `api` argument, so we
        # try and detect support.
        spam_args = inspect.getfullargspec(module)
        if "api" in spam_args.args:
            spam_checkers.append(module(config=config, api=api))
        else:
            spam_checkers.append(module(config=config))

    # The known spam checker hooks. If a spam checker module implements a method
    # which name appears in this set, we'll want to register it.
    spam_checker_methods = {
        "check_event_for_spam",
        "user_may_invite",
        "user_may_create_room",
        "user_may_create_room_alias",
        "user_may_publish_room",
        "check_username_for_spam",
        "check_registration_for_spam",
        "check_media_file_for_spam",
    }

    for spam_checker in spam_checkers:
        # Methods on legacy spam checkers might not be async, so we wrap them around a
        # wrapper that will call maybe_awaitable on the result.
        def async_wrapper(f: Optional[Callable]) -> Optional[Callable[..., Awaitable]]:
            # f might be None if the callback isn't implemented by the module. In this
            # case we don't want to register a callback at all so we return None.
            if f is None:
                return None

            wrapped_func = f

            if f.__name__ == "check_registration_for_spam":
                checker_args = inspect.signature(f)
                if len(checker_args.parameters) == 3:
                    # Backwards compatibility; some modules might implement a hook that
                    # doesn't expect a 4th argument. In this case, wrap it in a function
                    # that gives it only 3 arguments and drops the auth_provider_id on
                    # the floor.
                    def wrapper(
                        email_threepid: Optional[dict],
                        username: Optional[str],
                        request_info: Collection[Tuple[str, str]],
                        auth_provider_id: Optional[str],
                    ) -> Union[Awaitable[RegistrationBehaviour], RegistrationBehaviour]:
                        # Assertion required because mypy can't prove we won't
                        # change `f` back to `None`. See
                        # https://mypy.readthedocs.io/en/latest/common_issues.html#narrowing-and-inner-functions
                        assert f is not None

                        return f(
                            email_threepid,
                            username,
                            request_info,
                        )

                    wrapped_func = wrapper
                elif len(checker_args.parameters) != 4:
                    raise RuntimeError(
                        "Bad signature for callback check_registration_for_spam",
                    )

            def run(*args: Any, **kwargs: Any) -> Awaitable:
                # Assertion required because mypy can't prove we won't change `f`
                # back to `None`. See
                # https://mypy.readthedocs.io/en/latest/common_issues.html#narrowing-and-inner-functions
                assert wrapped_func is not None

                return maybe_awaitable(wrapped_func(*args, **kwargs))

            return run

        # Register the hooks through the module API.
        hooks = {
            hook: async_wrapper(getattr(spam_checker, hook, None))
            for hook in spam_checker_methods
        }

        api.register_spam_checker_callbacks(**hooks)


class SpamChecker:
    def __init__(self) -> None:
        self._check_event_for_spam_callbacks: List[CHECK_EVENT_FOR_SPAM_CALLBACK] = []
        self._user_may_join_room_callbacks: List[USER_MAY_JOIN_ROOM_CALLBACK] = []
        self._user_may_invite_callbacks: List[USER_MAY_INVITE_CALLBACK] = []
        self._user_may_send_3pid_invite_callbacks: List[
            USER_MAY_SEND_3PID_INVITE_CALLBACK
        ] = []
        self._user_may_create_room_callbacks: List[USER_MAY_CREATE_ROOM_CALLBACK] = []
        self._user_may_create_room_with_invites_callbacks: List[
            USER_MAY_CREATE_ROOM_WITH_INVITES_CALLBACK
        ] = []
        self._user_may_create_room_alias_callbacks: List[
            USER_MAY_CREATE_ROOM_ALIAS_CALLBACK
        ] = []
        self._user_may_publish_room_callbacks: List[USER_MAY_PUBLISH_ROOM_CALLBACK] = []
        self._check_username_for_spam_callbacks: List[
            CHECK_USERNAME_FOR_SPAM_CALLBACK
        ] = []
        self._check_registration_for_spam_callbacks: List[
            CHECK_REGISTRATION_FOR_SPAM_CALLBACK
        ] = []
        self._check_media_file_for_spam_callbacks: List[
            CHECK_MEDIA_FILE_FOR_SPAM_CALLBACK
        ] = []

    def register_callbacks(
        self,
        check_event_for_spam: Optional[CHECK_EVENT_FOR_SPAM_CALLBACK] = None,
        user_may_join_room: Optional[USER_MAY_JOIN_ROOM_CALLBACK] = None,
        user_may_invite: Optional[USER_MAY_INVITE_CALLBACK] = None,
        user_may_send_3pid_invite: Optional[USER_MAY_SEND_3PID_INVITE_CALLBACK] = None,
        user_may_create_room: Optional[USER_MAY_CREATE_ROOM_CALLBACK] = None,
        user_may_create_room_with_invites: Optional[
            USER_MAY_CREATE_ROOM_WITH_INVITES_CALLBACK
        ] = None,
        user_may_create_room_alias: Optional[
            USER_MAY_CREATE_ROOM_ALIAS_CALLBACK
        ] = None,
        user_may_publish_room: Optional[USER_MAY_PUBLISH_ROOM_CALLBACK] = None,
        check_username_for_spam: Optional[CHECK_USERNAME_FOR_SPAM_CALLBACK] = None,
        check_registration_for_spam: Optional[
            CHECK_REGISTRATION_FOR_SPAM_CALLBACK
        ] = None,
        check_media_file_for_spam: Optional[CHECK_MEDIA_FILE_FOR_SPAM_CALLBACK] = None,
    ) -> None:
        """Register callbacks from module for each hook."""
        if check_event_for_spam is not None:
            self._check_event_for_spam_callbacks.append(check_event_for_spam)

        if user_may_join_room is not None:
            self._user_may_join_room_callbacks.append(user_may_join_room)

        if user_may_invite is not None:
            self._user_may_invite_callbacks.append(user_may_invite)

        if user_may_send_3pid_invite is not None:
            self._user_may_send_3pid_invite_callbacks.append(
                user_may_send_3pid_invite,
            )

        if user_may_create_room is not None:
            self._user_may_create_room_callbacks.append(user_may_create_room)

        if user_may_create_room_with_invites is not None:
            self._user_may_create_room_with_invites_callbacks.append(
                user_may_create_room_with_invites,
            )

        if user_may_create_room_alias is not None:
            self._user_may_create_room_alias_callbacks.append(
                user_may_create_room_alias,
            )

        if user_may_publish_room is not None:
            self._user_may_publish_room_callbacks.append(user_may_publish_room)

        if check_username_for_spam is not None:
            self._check_username_for_spam_callbacks.append(check_username_for_spam)

        if check_registration_for_spam is not None:
            self._check_registration_for_spam_callbacks.append(
                check_registration_for_spam,
            )

        if check_media_file_for_spam is not None:
            self._check_media_file_for_spam_callbacks.append(check_media_file_for_spam)

    async def check_event_for_spam(
        self, event: "synapse.events.EventBase"
    ) -> Union[bool, str]:
        """Checks if a given event is considered "spammy" by this server.

        If the server considers an event spammy, then it will be rejected if
        sent by a local user. If it is sent by a user on another server, then
        users receive a blank event.

        Args:
            event: the event to be checked

        Returns:
            True or a string if the event is spammy. If a string is returned it
            will be used as the error message returned to the user.
        """
        for callback in self._check_event_for_spam_callbacks:
            res: Union[bool, str] = await callback(event)
            if res:
                return res

        return False

    async def user_may_join_room(
        self, user_id: str, room_id: str, is_invited: bool
    ) -> bool:
        """Checks if a given users is allowed to join a room.
        Not called when a user creates a room.

        Args:
            userid: The ID of the user wanting to join the room
            room_id: The ID of the room the user wants to join
            is_invited: Whether the user is invited into the room

        Returns:
            Whether the user may join the room
        """
        for callback in self._user_may_join_room_callbacks:
            if await callback(user_id, room_id, is_invited) is False:
                return False

        return True

    async def user_may_invite(
        self, inviter_userid: str, invitee_userid: str, room_id: str
    ) -> bool:
        """Checks if a given user may send an invite

        If this method returns false, the invite will be rejected.

        Args:
            inviter_userid: The user ID of the sender of the invitation
            invitee_userid: The user ID targeted in the invitation
            room_id: The room ID

        Returns:
            True if the user may send an invite, otherwise False
        """
        for callback in self._user_may_invite_callbacks:
            if await callback(inviter_userid, invitee_userid, room_id) is False:
                return False

        return True

    async def user_may_send_3pid_invite(
        self, inviter_userid: str, medium: str, address: str, room_id: str
    ) -> bool:
        """Checks if a given user may invite a given threepid into the room

        If this method returns false, the threepid invite will be rejected.

        Note that if the threepid is already associated with a Matrix user ID, Synapse
        will call user_may_invite with said user ID instead.

        Args:
            inviter_userid: The user ID of the sender of the invitation
            medium: The 3PID's medium (e.g. "email")
            address: The 3PID's address (e.g. "alice@example.com")
            room_id: The room ID

        Returns:
            True if the user may send the invite, otherwise False
        """
        for callback in self._user_may_send_3pid_invite_callbacks:
            if await callback(inviter_userid, medium, address, room_id) is False:
                return False

        return True

    async def user_may_create_room(self, userid: str) -> bool:
        """Checks if a given user may create a room

        If this method returns false, the creation request will be rejected.

        Args:
            userid: The ID of the user attempting to create a room

        Returns:
            True if the user may create a room, otherwise False
        """
        for callback in self._user_may_create_room_callbacks:
            if await callback(userid) is False:
                return False

        return True

    async def user_may_create_room_with_invites(
        self,
        userid: str,
        invites: List[str],
        threepid_invites: List[Dict[str, str]],
    ) -> bool:
        """Checks if a given user may create a room with invites

        If this method returns false, the creation request will be rejected.

        Args:
            userid: The ID of the user attempting to create a room
            invites: The IDs of the Matrix users to be invited if the room creation is
                allowed.
            threepid_invites: The threepids to be invited if the room creation is allowed,
                as a dict including a "medium" key indicating the threepid's medium (e.g.
                "email") and an "address" key indicating the threepid's address (e.g.
                "alice@example.com")

        Returns:
            True if the user may create the room, otherwise False
        """
        for callback in self._user_may_create_room_with_invites_callbacks:
            if await callback(userid, invites, threepid_invites) is False:
                return False

        return True

    async def user_may_create_room_alias(
        self, userid: str, room_alias: RoomAlias
    ) -> bool:
        """Checks if a given user may create a room alias

        If this method returns false, the association request will be rejected.

        Args:
            userid: The ID of the user attempting to create a room alias
            room_alias: The alias to be created

        Returns:
            True if the user may create a room alias, otherwise False
        """
        for callback in self._user_may_create_room_alias_callbacks:
            if await callback(userid, room_alias) is False:
                return False

        return True

    async def user_may_publish_room(self, userid: str, room_id: str) -> bool:
        """Checks if a given user may publish a room to the directory

        If this method returns false, the publish request will be rejected.

        Args:
            userid: The user ID attempting to publish the room
            room_id: The ID of the room that would be published

        Returns:
            True if the user may publish the room, otherwise False
        """
        for callback in self._user_may_publish_room_callbacks:
            if await callback(userid, room_id) is False:
                return False

        return True

    async def check_username_for_spam(self, user_profile: Dict[str, str]) -> bool:
        """Checks if a user ID or display name are considered "spammy" by this server.

        If the server considers a username spammy, then it will not be included in
        user directory results.

        Args:
            user_profile: The user information to check, it contains the keys:
                * user_id
                * display_name
                * avatar_url

        Returns:
            True if the user is spammy.
        """
        for callback in self._check_username_for_spam_callbacks:
            # Make a copy of the user profile object to ensure the spam checker cannot
            # modify it.
            if await callback(user_profile.copy()):
                return True

        return False

    async def check_registration_for_spam(
        self,
        email_threepid: Optional[dict],
        username: Optional[str],
        request_info: Collection[Tuple[str, str]],
        auth_provider_id: Optional[str] = None,
    ) -> RegistrationBehaviour:
        """Checks if we should allow the given registration request.

        Args:
            email_threepid: The email threepid used for registering, if any
            username: The request user name, if any
            request_info: List of tuples of user agent and IP that
                were used during the registration process.
            auth_provider_id: The SSO IdP the user used, e.g "oidc", "saml",
                "cas". If any. Note this does not include users registered
                via a password provider.

        Returns:
            Enum for how the request should be handled
        """

        for callback in self._check_registration_for_spam_callbacks:
            behaviour = await (
                callback(email_threepid, username, request_info, auth_provider_id)
            )
            assert isinstance(behaviour, RegistrationBehaviour)
            if behaviour != RegistrationBehaviour.ALLOW:
                return behaviour

        return RegistrationBehaviour.ALLOW

    async def check_media_file_for_spam(
        self, file_wrapper: ReadableFileWrapper, file_info: FileInfo
    ) -> bool:
        """Checks if a piece of newly uploaded media should be blocked.

        This will be called for local uploads, downloads of remote media, each
        thumbnail generated for those, and web pages/images used for URL
        previews.

        Note that care should be taken to not do blocking IO operations in the
        main thread. For example, to get the contents of a file a module
        should do::

            async def check_media_file_for_spam(
                self, file: ReadableFileWrapper, file_info: FileInfo
            ) -> bool:
                buffer = BytesIO()
                await file.write_chunks_to(buffer.write)

                if buffer.getvalue() == b"Hello World":
                    return True

                return False


        Args:
            file: An object that allows reading the contents of the media.
            file_info: Metadata about the file.

        Returns:
            True if the media should be blocked or False if it should be
            allowed.
        """

        for callback in self._check_media_file_for_spam_callbacks:
            spam = await callback(file_wrapper, file_info)
            if spam:
                return True

        return False<|MERGE_RESOLUTION|>--- conflicted
+++ resolved
@@ -77,11 +77,7 @@
 ]
 
 
-<<<<<<< HEAD
-def load_legacy_spam_checkers(hs: "synapse.server.HomeServer") -> None:
-=======
 def load_legacy_spam_checkers(hs: "synapse.server.HomeServer"):
->>>>>>> 2ac52f49
     """Wrapper that loads spam checkers configured using the old configuration, and
     registers the spam checker hooks they implement.
     """
