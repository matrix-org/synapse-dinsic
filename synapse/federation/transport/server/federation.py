#  Copyright 2021 The Matrix.org Foundation C.I.C.
#
#  Licensed under the Apache License, Version 2.0 (the "License");
#  you may not use this file except in compliance with the License.
#  You may obtain a copy of the License at
#
#      http://www.apache.org/licenses/LICENSE-2.0
#
#  Unless required by applicable law or agreed to in writing, software
#  distributed under the License is distributed on an "AS IS" BASIS,
#  WITHOUT WARRANTIES OR CONDITIONS OF ANY KIND, either express or implied.
#  See the License for the specific language governing permissions and
#  limitations under the License.
import logging
from typing import (
    TYPE_CHECKING,
    Dict,
    List,
    Mapping,
    Optional,
    Sequence,
    Tuple,
    Type,
    Union,
)

from matrix_common.versionstring import get_distribution_version_string
from typing_extensions import Literal

from synapse.api.errors import Codes, SynapseError
from synapse.api.room_versions import RoomVersions
from synapse.api.urls import FEDERATION_UNSTABLE_PREFIX, FEDERATION_V2_PREFIX
from synapse.federation.transport.server._base import (
    Authenticator,
    BaseFederationServlet,
)
from synapse.http.servlet import (
    assert_params_in_dict,
    parse_boolean_from_args,
    parse_integer_from_args,
    parse_string_from_args,
    parse_strings_from_args,
)
from synapse.types import JsonDict
from synapse.util.ratelimitutils import FederationRateLimiter

if TYPE_CHECKING:
    from synapse.server import HomeServer

logger = logging.getLogger(__name__)
issue_8631_logger = logging.getLogger("synapse.8631_debug")


class BaseFederationServerServlet(BaseFederationServlet):
    """Abstract base class for federation servlet classes which provides a federation server handler.

    See BaseFederationServlet for more information.
    """

    def __init__(
        self,
        hs: "HomeServer",
        authenticator: Authenticator,
        ratelimiter: FederationRateLimiter,
        server_name: str,
    ):
        super().__init__(hs, authenticator, ratelimiter, server_name)
        self.handler = hs.get_federation_server()


class FederationSendServlet(BaseFederationServerServlet):
    PATH = "/send/(?P<transaction_id>[^/]*)/?"

    # We ratelimit manually in the handler as we queue up the requests and we
    # don't want to fill up the ratelimiter with blocked requests.
    RATELIMIT = False

    # This is when someone is trying to send us a bunch of data.
    async def on_PUT(
        self,
        origin: str,
        content: JsonDict,
        query: Dict[bytes, List[bytes]],
        transaction_id: str,
    ) -> Tuple[int, JsonDict]:
        """Called on PUT /send/<transaction_id>/

        Args:
            transaction_id: The transaction_id associated with this request. This
                is *not* None.

        Returns:
            Tuple of `(code, response)`, where
            `response` is a python dict to be converted into JSON that is
            used as the response body.
        """
        # Parse the request
        try:
            transaction_data = content

            logger.debug("Decoded %s: %s", transaction_id, str(transaction_data))

            logger.info(
                "Received txn %s from %s. (PDUs: %d, EDUs: %d)",
                transaction_id,
                origin,
                len(transaction_data.get("pdus", [])),
                len(transaction_data.get("edus", [])),
            )

            if issue_8631_logger.isEnabledFor(logging.DEBUG):
                DEVICE_UPDATE_EDUS = ["m.device_list_update", "m.signing_key_update"]
                device_list_updates = [
                    edu.get("content", {})
                    for edu in transaction_data.get("edus", [])
                    if edu.get("edu_type") in DEVICE_UPDATE_EDUS
                ]
                if device_list_updates:
                    issue_8631_logger.debug(
                        "received transaction [%s] including device list updates: %s",
                        transaction_id,
                        device_list_updates,
                    )

        except Exception as e:
            logger.exception(e)
            return 400, {"error": "Invalid transaction"}

        code, response = await self.handler.on_incoming_transaction(
            origin, transaction_id, self.server_name, transaction_data
        )

        return code, response


class FederationEventServlet(BaseFederationServerServlet):
    PATH = "/event/(?P<event_id>[^/]*)/?"

    # This is when someone asks for a data item for a given server data_id pair.
    async def on_GET(
        self,
        origin: str,
        content: Literal[None],
        query: Dict[bytes, List[bytes]],
        event_id: str,
    ) -> Tuple[int, Union[JsonDict, str]]:
        return await self.handler.on_pdu_request(origin, event_id)


class FederationStateV1Servlet(BaseFederationServerServlet):
    PATH = "/state/(?P<room_id>[^/]*)/?"

    # This is when someone asks for all data for a given room.
    async def on_GET(
        self,
        origin: str,
        content: Literal[None],
        query: Dict[bytes, List[bytes]],
        room_id: str,
    ) -> Tuple[int, JsonDict]:
        return await self.handler.on_room_state_request(
            origin,
            room_id,
            parse_string_from_args(query, "event_id", None, required=True),
        )


class FederationStateIdsServlet(BaseFederationServerServlet):
    PATH = "/state_ids/(?P<room_id>[^/]*)/?"

    async def on_GET(
        self,
        origin: str,
        content: Literal[None],
        query: Dict[bytes, List[bytes]],
        room_id: str,
    ) -> Tuple[int, JsonDict]:
        return await self.handler.on_state_ids_request(
            origin,
            room_id,
            parse_string_from_args(query, "event_id", None, required=True),
        )


class FederationBackfillServlet(BaseFederationServerServlet):
    PATH = "/backfill/(?P<room_id>[^/]*)/?"

    async def on_GET(
        self,
        origin: str,
        content: Literal[None],
        query: Dict[bytes, List[bytes]],
        room_id: str,
    ) -> Tuple[int, JsonDict]:
        versions = [x.decode("ascii") for x in query[b"v"]]
        limit = parse_integer_from_args(query, "limit", None)

        if not limit:
            return 400, {"error": "Did not include limit param"}

        return await self.handler.on_backfill_request(origin, room_id, versions, limit)


class FederationTimestampLookupServlet(BaseFederationServerServlet):
    """
    API endpoint to fetch the `event_id` of the closest event to the given
    timestamp (`ts` query parameter) in the given direction (`dir` query
    parameter).

    Useful for other homeservers when they're unable to find an event locally.

    `ts` is a timestamp in milliseconds where we will find the closest event in
    the given direction.

    `dir` can be `f` or `b` to indicate forwards and backwards in time from the
    given timestamp.

    GET /_matrix/federation/unstable/org.matrix.msc3030/timestamp_to_event/<roomID>?ts=<timestamp>&dir=<direction>
    {
        "event_id": ...
    }
    """

    PATH = "/timestamp_to_event/(?P<room_id>[^/]*)/?"
    PREFIX = FEDERATION_UNSTABLE_PREFIX + "/org.matrix.msc3030"

    async def on_GET(
        self,
        origin: str,
        content: Literal[None],
        query: Dict[bytes, List[bytes]],
        room_id: str,
    ) -> Tuple[int, JsonDict]:
        timestamp = parse_integer_from_args(query, "ts", required=True)
        direction = parse_string_from_args(
            query, "dir", default="f", allowed_values=["f", "b"], required=True
        )

        return await self.handler.on_timestamp_to_event_request(
            origin, room_id, timestamp, direction
        )


class FederationQueryServlet(BaseFederationServerServlet):
    PATH = "/query/(?P<query_type>[^/]*)"

    # This is when we receive a server-server Query
    async def on_GET(
        self,
        origin: str,
        content: Literal[None],
        query: Dict[bytes, List[bytes]],
        query_type: str,
    ) -> Tuple[int, JsonDict]:
        args = {k.decode("utf8"): v[0].decode("utf-8") for k, v in query.items()}
        args["origin"] = origin
        return await self.handler.on_query_request(query_type, args)


class FederationMakeJoinServlet(BaseFederationServerServlet):
    PATH = "/make_join/(?P<room_id>[^/]*)/(?P<user_id>[^/]*)"

    async def on_GET(
        self,
        origin: str,
        content: Literal[None],
        query: Dict[bytes, List[bytes]],
        room_id: str,
        user_id: str,
    ) -> Tuple[int, JsonDict]:
        """
        Args:
            origin: The authenticated server_name of the calling server

            content: (GETs don't have bodies)

            query: Query params from the request.

            **kwargs: the dict mapping keys to path components as specified in
                the path match regexp.

        Returns:
            Tuple of (response code, response object)
        """
        supported_versions = parse_strings_from_args(query, "ver", encoding="utf-8")
        if supported_versions is None:
            supported_versions = ["1"]

        result = await self.handler.on_make_join_request(
            origin, room_id, user_id, supported_versions=supported_versions
        )
        return 200, result


class FederationMakeLeaveServlet(BaseFederationServerServlet):
    PATH = "/make_leave/(?P<room_id>[^/]*)/(?P<user_id>[^/]*)"

    async def on_GET(
        self,
        origin: str,
        content: Literal[None],
        query: Dict[bytes, List[bytes]],
        room_id: str,
        user_id: str,
    ) -> Tuple[int, JsonDict]:
        result = await self.handler.on_make_leave_request(origin, room_id, user_id)
        return 200, result


class FederationV1SendLeaveServlet(BaseFederationServerServlet):
    PATH = "/send_leave/(?P<room_id>[^/]*)/(?P<event_id>[^/]*)"

    async def on_PUT(
        self,
        origin: str,
        content: JsonDict,
        query: Dict[bytes, List[bytes]],
        room_id: str,
        event_id: str,
    ) -> Tuple[int, Tuple[int, JsonDict]]:
        result = await self.handler.on_send_leave_request(origin, content, room_id)
        return 200, (200, result)


class FederationV2SendLeaveServlet(BaseFederationServerServlet):
    PATH = "/send_leave/(?P<room_id>[^/]*)/(?P<event_id>[^/]*)"

    PREFIX = FEDERATION_V2_PREFIX

    async def on_PUT(
        self,
        origin: str,
        content: JsonDict,
        query: Dict[bytes, List[bytes]],
        room_id: str,
        event_id: str,
    ) -> Tuple[int, JsonDict]:
        result = await self.handler.on_send_leave_request(origin, content, room_id)
        return 200, result


class FederationMakeKnockServlet(BaseFederationServerServlet):
    PATH = "/make_knock/(?P<room_id>[^/]*)/(?P<user_id>[^/]*)"

    async def on_GET(
        self,
        origin: str,
        content: Literal[None],
        query: Dict[bytes, List[bytes]],
        room_id: str,
        user_id: str,
    ) -> Tuple[int, JsonDict]:
        # Retrieve the room versions the remote homeserver claims to support
        supported_versions = parse_strings_from_args(
            query, "ver", required=True, encoding="utf-8"
        )

        result = await self.handler.on_make_knock_request(
            origin, room_id, user_id, supported_versions=supported_versions
        )
        return 200, result


class FederationV1SendKnockServlet(BaseFederationServerServlet):
    PATH = "/send_knock/(?P<room_id>[^/]*)/(?P<event_id>[^/]*)"

    async def on_PUT(
        self,
        origin: str,
        content: JsonDict,
        query: Dict[bytes, List[bytes]],
        room_id: str,
        event_id: str,
    ) -> Tuple[int, JsonDict]:
        result = await self.handler.on_send_knock_request(origin, content, room_id)
        return 200, result


class FederationEventAuthServlet(BaseFederationServerServlet):
    PATH = "/event_auth/(?P<room_id>[^/]*)/(?P<event_id>[^/]*)"

    async def on_GET(
        self,
        origin: str,
        content: Literal[None],
        query: Dict[bytes, List[bytes]],
        room_id: str,
        event_id: str,
    ) -> Tuple[int, JsonDict]:
        return await self.handler.on_event_auth(origin, room_id, event_id)


class FederationV1SendJoinServlet(BaseFederationServerServlet):
    PATH = "/send_join/(?P<room_id>[^/]*)/(?P<event_id>[^/]*)"

    async def on_PUT(
        self,
        origin: str,
        content: JsonDict,
        query: Dict[bytes, List[bytes]],
        room_id: str,
        event_id: str,
    ) -> Tuple[int, Tuple[int, JsonDict]]:
        # TODO(paul): assert that event_id parsed from path actually
        #   match those given in content
        result = await self.handler.on_send_join_request(origin, content, room_id)
        return 200, (200, result)


class FederationV2SendJoinServlet(BaseFederationServerServlet):
    PATH = "/send_join/(?P<room_id>[^/]*)/(?P<event_id>[^/]*)"

    PREFIX = FEDERATION_V2_PREFIX

    def __init__(
        self,
        hs: "HomeServer",
        authenticator: Authenticator,
        ratelimiter: FederationRateLimiter,
        server_name: str,
    ):
        super().__init__(hs, authenticator, ratelimiter, server_name)
        self._msc3706_enabled = hs.config.experimental.msc3706_enabled

    async def on_PUT(
        self,
        origin: str,
        content: JsonDict,
        query: Dict[bytes, List[bytes]],
        room_id: str,
        event_id: str,
    ) -> Tuple[int, JsonDict]:
        # TODO(paul): assert that event_id parsed from path actually
        #   match those given in content

        partial_state = False
        if self._msc3706_enabled:
            partial_state = parse_boolean_from_args(
                query, "org.matrix.msc3706.partial_state", default=False
            )
        result = await self.handler.on_send_join_request(
            origin, content, room_id, caller_supports_partial_state=partial_state
        )
        return 200, result


class FederationV1InviteServlet(BaseFederationServerServlet):
    PATH = "/invite/(?P<room_id>[^/]*)/(?P<event_id>[^/]*)"

    async def on_PUT(
        self,
        origin: str,
        content: JsonDict,
        query: Dict[bytes, List[bytes]],
        room_id: str,
        event_id: str,
    ) -> Tuple[int, Tuple[int, JsonDict]]:
        # We don't get a room version, so we have to assume its EITHER v1 or
        # v2. This is "fine" as the only difference between V1 and V2 is the
        # state resolution algorithm, and we don't use that for processing
        # invites
        result = await self.handler.on_invite_request(
            origin, content, room_version_id=RoomVersions.V1.identifier
        )

        # V1 federation API is defined to return a content of `[200, {...}]`
        # due to a historical bug.
        return 200, (200, result)


class FederationV2InviteServlet(BaseFederationServerServlet):
    PATH = "/invite/(?P<room_id>[^/]*)/(?P<event_id>[^/]*)"

    PREFIX = FEDERATION_V2_PREFIX

    async def on_PUT(
        self,
        origin: str,
        content: JsonDict,
        query: Dict[bytes, List[bytes]],
        room_id: str,
        event_id: str,
    ) -> Tuple[int, JsonDict]:
        # TODO(paul): assert that room_id/event_id parsed from path actually
        #   match those given in content

        room_version = content["room_version"]
        event = content["event"]
        invite_room_state = content["invite_room_state"]

        # Synapse expects invite_room_state to be in unsigned, as it is in v1
        # API

        event.setdefault("unsigned", {})["invite_room_state"] = invite_room_state

        result = await self.handler.on_invite_request(
            origin, event, room_version_id=room_version
        )
        return 200, result


class FederationThirdPartyInviteExchangeServlet(BaseFederationServerServlet):
    PATH = "/exchange_third_party_invite/(?P<room_id>[^/]*)"

    async def on_PUT(
        self,
        origin: str,
        content: JsonDict,
        query: Dict[bytes, List[bytes]],
        room_id: str,
    ) -> Tuple[int, JsonDict]:
        await self.handler.on_exchange_third_party_invite_request(content)
        return 200, {}


class FederationClientKeysQueryServlet(BaseFederationServerServlet):
    PATH = "/user/keys/query"

    async def on_POST(
        self, origin: str, content: JsonDict, query: Dict[bytes, List[bytes]]
    ) -> Tuple[int, JsonDict]:
        return await self.handler.on_query_client_keys(origin, content)


class FederationUserDevicesQueryServlet(BaseFederationServerServlet):
    PATH = "/user/devices/(?P<user_id>[^/]*)"

    async def on_GET(
        self,
        origin: str,
        content: Literal[None],
        query: Dict[bytes, List[bytes]],
        user_id: str,
    ) -> Tuple[int, JsonDict]:
        return await self.handler.on_query_user_devices(origin, user_id)


class FederationClientKeysClaimServlet(BaseFederationServerServlet):
    PATH = "/user/keys/claim"

    async def on_POST(
        self, origin: str, content: JsonDict, query: Dict[bytes, List[bytes]]
    ) -> Tuple[int, JsonDict]:
        response = await self.handler.on_claim_client_keys(origin, content)
        return 200, response


class FederationGetMissingEventsServlet(BaseFederationServerServlet):
    # TODO(paul): Why does this path alone end with "/?" optional?
    PATH = "/get_missing_events/(?P<room_id>[^/]*)/?"

    async def on_POST(
        self,
        origin: str,
        content: JsonDict,
        query: Dict[bytes, List[bytes]],
        room_id: str,
    ) -> Tuple[int, JsonDict]:
        limit = int(content.get("limit", 10))
        earliest_events = content.get("earliest_events", [])
        latest_events = content.get("latest_events", [])

        result = await self.handler.on_get_missing_events(
            origin,
            room_id=room_id,
            earliest_events=earliest_events,
            latest_events=latest_events,
            limit=limit,
        )

        return 200, result


class On3pidBindServlet(BaseFederationServerServlet):
    PATH = "/3pid/onbind"

    REQUIRE_AUTH = False

    async def on_POST(
        self, origin: Optional[str], content: JsonDict, query: Dict[bytes, List[bytes]]
    ) -> Tuple[int, JsonDict]:
        if "invites" in content:
            last_exception = None
            for invite in content["invites"]:
                try:
                    if "signed" not in invite or "token" not in invite["signed"]:
                        message = (
                            "Rejecting received notification of third-"
                            "party invite without signed: %s" % (invite,)
                        )
                        logger.info(message)
                        raise SynapseError(400, message)
                    await self.handler.exchange_third_party_invite(
                        invite["sender"],
                        invite["mxid"],
                        invite["room_id"],
                        invite["signed"],
                    )
                except Exception as e:
                    last_exception = e
            if last_exception:
                raise last_exception
        return 200, {}


class FederationUserInfoServlet(BaseFederationServlet):
    """
    Return information about a set of users.

    This API returns expiration and deactivation information about a set of
    users. Requested users not local to this homeserver will be ignored.

    Example request:
        POST /users/info

        {
            "user_ids": [
                "@alice:example.com",
                "@bob:example.com"
            ]
        }

    Example response
        {
            "@alice:example.com": {
                "expired": false,
                "deactivated": true
            }
        }
    """

    PATH = "/users/info"
    PREFIX = FEDERATION_UNSTABLE_PREFIX

    def __init__(
        self,
        hs: "HomeServer",
        authenticator: Authenticator,
        ratelimiter: FederationRateLimiter,
        server_name: str,
    ):
        super(FederationUserInfoServlet, self).__init__(
            hs, authenticator, ratelimiter, server_name
        )
        self._store = hs.get_datastore()

    async def on_POST(
        self,
        origin: Optional[str],
        content: JsonDict,
        query: Dict[bytes, List[bytes]],
    ) -> Tuple[int, JsonDict]:
        assert_params_in_dict(content, required=["user_ids"])

        user_ids = content.get("user_ids", [])

        if not isinstance(user_ids, list):
            raise SynapseError(
                400,
                "'user_ids' must be a list of user ID strings",
                errcode=Codes.INVALID_PARAM,
            )

        data = await self._store.get_info_for_users(user_ids)
        return 200, data


class FederationVersionServlet(BaseFederationServlet):
    PATH = "/version"

    REQUIRE_AUTH = False

    async def on_GET(
        self,
        origin: Optional[str],
        content: Literal[None],
        query: Dict[bytes, List[bytes]],
    ) -> Tuple[int, JsonDict]:
        return (
            200,
            {
                "server": {
                    "name": "Synapse",
                    "version": get_distribution_version_string("matrix-synapse"),
                }
            },
        )


class FederationRoomHierarchyServlet(BaseFederationServlet):
    PATH = "/hierarchy/(?P<room_id>[^/]*)"

    def __init__(
        self,
        hs: "HomeServer",
        authenticator: Authenticator,
        ratelimiter: FederationRateLimiter,
        server_name: str,
    ):
        super().__init__(hs, authenticator, ratelimiter, server_name)
        self.handler = hs.get_room_summary_handler()

    async def on_GET(
        self,
        origin: str,
        content: Literal[None],
        query: Mapping[bytes, Sequence[bytes]],
        room_id: str,
    ) -> Tuple[int, JsonDict]:
        suggested_only = parse_boolean_from_args(query, "suggested_only", default=False)
        return 200, await self.handler.get_federation_hierarchy(
            origin, room_id, suggested_only
        )


class FederationRoomHierarchyUnstableServlet(FederationRoomHierarchyServlet):
    PREFIX = FEDERATION_UNSTABLE_PREFIX + "/org.matrix.msc2946"


class RoomComplexityServlet(BaseFederationServlet):
    """
    Indicates to other servers how complex (and therefore likely
    resource-intensive) a public room this server knows about is.
    """

    PATH = "/rooms/(?P<room_id>[^/]*)/complexity"
    PREFIX = FEDERATION_UNSTABLE_PREFIX

    def __init__(
        self,
        hs: "HomeServer",
        authenticator: Authenticator,
        ratelimiter: FederationRateLimiter,
        server_name: str,
    ):
        super().__init__(hs, authenticator, ratelimiter, server_name)
        self._store = self.hs.get_datastores().main

    async def on_GET(
        self,
        origin: str,
        content: Literal[None],
        query: Dict[bytes, List[bytes]],
        room_id: str,
    ) -> Tuple[int, JsonDict]:
        is_public = await self._store.is_room_world_readable_or_publicly_joinable(
            room_id
        )

        if not is_public:
            raise SynapseError(404, "Room not found", errcode=Codes.INVALID_PARAM)

        complexity = await self._store.get_room_complexity(room_id)
        return 200, complexity


class FederationAccountStatusServlet(BaseFederationServerServlet):
    PATH = "/query/account_status"
    PREFIX = FEDERATION_UNSTABLE_PREFIX + "/org.matrix.msc3720"

    def __init__(
        self,
        hs: "HomeServer",
        authenticator: Authenticator,
        ratelimiter: FederationRateLimiter,
        server_name: str,
    ):
        super().__init__(hs, authenticator, ratelimiter, server_name)
        self._account_handler = hs.get_account_handler()

    async def on_POST(
        self,
        origin: str,
        content: JsonDict,
        query: Mapping[bytes, Sequence[bytes]],
        room_id: str,
    ) -> Tuple[int, JsonDict]:
        if "user_ids" not in content:
            raise SynapseError(
                400, "Required parameter 'user_ids' is missing", Codes.MISSING_PARAM
            )

        statuses, failures = await self._account_handler.get_account_statuses(
            content["user_ids"],
            allow_remote=False,
        )

        return 200, {"account_statuses": statuses, "failures": failures}


FEDERATION_SERVLET_CLASSES: Tuple[Type[BaseFederationServlet], ...] = (
    FederationSendServlet,
    FederationEventServlet,
    FederationStateV1Servlet,
    FederationStateIdsServlet,
    FederationBackfillServlet,
    FederationTimestampLookupServlet,
    FederationQueryServlet,
    FederationMakeJoinServlet,
    FederationMakeLeaveServlet,
    FederationEventServlet,
    FederationV1SendJoinServlet,
    FederationV2SendJoinServlet,
    FederationV1SendLeaveServlet,
    FederationV2SendLeaveServlet,
    FederationV1InviteServlet,
    FederationV2InviteServlet,
    FederationGetMissingEventsServlet,
    FederationEventAuthServlet,
    FederationClientKeysQueryServlet,
    FederationUserDevicesQueryServlet,
    FederationClientKeysClaimServlet,
    FederationThirdPartyInviteExchangeServlet,
    On3pidBindServlet,
    FederationVersionServlet,
    RoomComplexityServlet,
<<<<<<< HEAD
    FederationUserInfoServlet,
    FederationSpaceSummaryServlet,
=======
>>>>>>> 78b99de7
    FederationRoomHierarchyServlet,
    FederationRoomHierarchyUnstableServlet,
    FederationV1SendKnockServlet,
    FederationMakeKnockServlet,
    FederationAccountStatusServlet,
)<|MERGE_RESOLUTION|>--- conflicted
+++ resolved
@@ -814,11 +814,8 @@
     On3pidBindServlet,
     FederationVersionServlet,
     RoomComplexityServlet,
-<<<<<<< HEAD
     FederationUserInfoServlet,
     FederationSpaceSummaryServlet,
-=======
->>>>>>> 78b99de7
     FederationRoomHierarchyServlet,
     FederationRoomHierarchyUnstableServlet,
     FederationV1SendKnockServlet,
