--- conflicted
+++ resolved
@@ -1,9 +1,5 @@
-<<<<<<< HEAD
-=======
 # Copyright 2014-2022 The Matrix.org Foundation C.I.C.
->>>>>>> b1989ced
 # Copyright 2020 Sorunome
-# Copyright 2020 The Matrix.org Foundation C.I.C.
 #
 # Licensed under the Apache License, Version 2.0 (the "License");
 # you may not use this file except in compliance with the License.
@@ -1219,7 +1215,6 @@
             args={"suggested_only": "true" if suggested_only else "false"},
         )
 
-<<<<<<< HEAD
     def get_info_of_users(self, destination: str, user_ids: List[str]):
         """
         Args:
@@ -1233,7 +1228,7 @@
         data = {"user_ids": user_ids}
 
         return self.client.post_json(destination=destination, path=path, data=data)
-=======
+
     async def get_account_status(
         self, destination: str, user_ids: List[str]
     ) -> JsonDict:
@@ -1249,7 +1244,6 @@
         return await self.client.post_json(
             destination=destination, path=path, data={"user_ids": user_ids}
         )
->>>>>>> b1989ced
 
 
 def _create_path(federation_prefix: str, path: str, *args: str) -> str:
