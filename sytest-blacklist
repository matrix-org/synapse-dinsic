--- conflicted
+++ resolved
@@ -37,7 +37,14 @@
 # Blacklisted until https://github.com/matrix-org/synapse/pull/6486 lands
 Can upload self-signing keys
 
-<<<<<<< HEAD
+# Blacklisted until MSC2753 is implemented
+Local users can peek into world_readable rooms by room ID
+We can't peek into rooms with shared history_visibility
+We can't peek into rooms with invited history_visibility
+We can't peek into rooms with joined history_visibility
+Local users can peek by room alias
+Peeked rooms only turn up in the sync for the device who peeked them
+
 # Blacklisted due to https://github.com/matrix-org/synapse-dinsic/issues/43
 Inviting an AS-hosted user asks the AS server
 Accesing an AS-hosted room alias asks the AS server
@@ -62,13 +69,4 @@
 Old members are included in gappy incr LL sync if they start speaking
 
 # flaky test on workers
-Presence changes to UNAVAILABLE are reported to remote room members
-=======
-# Blacklisted until MSC2753 is implemented
-Local users can peek into world_readable rooms by room ID
-We can't peek into rooms with shared history_visibility
-We can't peek into rooms with invited history_visibility
-We can't peek into rooms with joined history_visibility
-Local users can peek by room alias
-Peeked rooms only turn up in the sync for the device who peeked them
->>>>>>> 453dfe21
+Presence changes to UNAVAILABLE are reported to remote room members